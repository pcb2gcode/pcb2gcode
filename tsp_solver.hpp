--- conflicted
+++ resolved
@@ -39,27 +39,18 @@
 private:
     enum class Side { FRONT, BACK };
     // You can extend this class adding new overloads of get with this prototype:
-<<<<<<< HEAD
     //  icoordpair get(T _name_, Side side) { ... }
     //  icoordpair reverse(T _name_) { ... }
-    static inline icoordpair get(icoordpair point, Side side)
-=======
-    //  icoordpair get(T _name_) { ... }
-    static inline icoordpair get(const icoordpair& point)
->>>>>>> 46821bd9
+    static inline icoordpair get(const icoordpair& point, Side side)
     {
         return point;
     }
 
-<<<<<<< HEAD
     static inline void reverse(icoordpair& point) {
         return;
     }
 
-    static inline icoordpair get(shared_ptr<icoords> path, Side side)
-=======
-    static inline icoordpair get(const shared_ptr<icoords>& path)
->>>>>>> 46821bd9
+    static inline icoordpair get(const shared_ptr<icoords>& path, Side side)
     {
         if (side == Side::FRONT) {
             return path->front();
@@ -68,15 +59,11 @@
         }
     }
 
-<<<<<<< HEAD
     static inline void reverse(shared_ptr<icoords>& path) {
         std::reverse(path->begin(), path->end());
     }
 
-    static inline icoordpair get(ilinesegment line, Side side)
-=======
-    static inline icoordpair get(const ilinesegment& line)
->>>>>>> 46821bd9
+    static inline icoordpair get(const ilinesegment& line, Side side)
     {
         if (side == Side::FRONT) {
             return line.first;
@@ -85,19 +72,23 @@
         }
     }
 
-<<<<<<< HEAD
     static inline void reverse(ilinesegment& line) {
         std::swap(line.first, line.second);
     }
-=======
-    static inline point_type get(const linestring_type& path)
-    {
-        // For finding the nearest neighbor, assume that the drilling
-        // will begin and end at the start point.
-        return path.front();
-    }
-
->>>>>>> 46821bd9
+
+    static inline point_type get(const linestring_type& path, Side side)
+    {
+        if (side == Side::FRONT) {
+            return path.front();
+        } else {
+            return path.back();
+        }
+    }
+
+    static inline void reverse(linestring_type& path) {
+        std::reverse(path.begin(), path.end());
+    }
+
     // Return the Chebyshev distance, which is a good approximation
     // for the time it takes to do a rapid move on a CNC router.
     static inline double distance(const coordpair& p0, const coordpair& p1)
@@ -123,13 +114,8 @@
     // In the case of shared_ptr<icoords> it interprets the vector<icoordpair> as closed paths, and it computes
     // the optimised path of the first point of each subpath. This can be used in the milling paths, where each
     // subpath is closed and we want to find the best subpath order
-<<<<<<< HEAD
-    template <typename T>
-    static void nearest_neighbour(vector<T> &path, icoordpair startingPoint)
-=======
     template <typename T, typename point_t>
-    static void nearest_neighbour(vector<T> &path, const point_t& startingPoint, double quantization_error)
->>>>>>> 46821bd9
+    static void nearest_neighbour(vector<T> &path, const point_t& startingPoint)
     {
         if (path.size() > 0)
         {
@@ -150,13 +136,8 @@
             for (auto point = temp_path.cbegin(); next(point) != temp_path.cend(); point++)
                 original_length += distance(get(*point, Side::BACK), get(*next(point), Side::FRONT));
 
-<<<<<<< HEAD
-            icoordpair currentPoint = startingPoint;
+            point_t currentPoint = startingPoint;
             while (temp_path.size() > 0)
-=======
-            point_t currentPoint = startingPoint;
-            while (temp_path.size() > 1)
->>>>>>> 46821bd9
             {
                 minDistance = distance(currentPoint, get(*(temp_path.begin()), Side::FRONT));
                 auto nearestPoint = temp_path.begin();
@@ -190,13 +171,8 @@
     }
 
     // Same as nearest_neighbor but afterwards does 2opt optimizations.
-<<<<<<< HEAD
-    template <typename T>
-    static void tsp_2opt(vector<T> &path, icoordpair startingPoint) {
-=======
     template <typename T, typename point_t>
-    static void tsp_2opt(vector<T> &path, const point_t& startingPoint, double quantization_error) {
->>>>>>> 46821bd9
+    static void tsp_2opt(vector<T> &path, const point_t& startingPoint) {
         // Perform greedy on path if it improves.
         nearest_neighbour(path, startingPoint);
         bool found_one = true;
