--- conflicted
+++ resolved
@@ -133,21 +133,14 @@
             new_length = 0;
 
             //Find the original path length
-<<<<<<< HEAD
             original_length = distance(startingPoint, get(temp_path.front(), Side::FRONT));
             for (auto point = temp_path.cbegin(); next(point) != temp_path.cend(); point++)
                 original_length += distance(get(*point, Side::BACK), get(*next(point), Side::FRONT));
-=======
-            original_length = distance(startingPoint, get(temp_path.front()));
-            for (auto point = temp_path.cbegin(); next(point) != temp_path.cend(); point++)
-                original_length += distance(get(*point), get(*next(point)));
->>>>>>> 8b856d5b
 
             point_t currentPoint = startingPoint;
             while (temp_path.size() > 0)
             {
-<<<<<<< HEAD
-                auto minDistance = distance(currentPoint, get(*(temp_path.begin()), Side::FRONT));
+                auto minDistance = distance(currentPoint, get(temp_path.front(), Side::FRONT));
                 auto nearestPoint = temp_path.begin();
                 Side side = Side::FRONT;
 
@@ -169,25 +162,7 @@
                 new_length += minDistance; //Update the new path total length
                 newpath.push_back(*(nearestPoint)); //Copy the chosen point into newpath
                 currentPoint = get(*(nearestPoint), Side::BACK); //Set the next currentPoint to the chosen point
-                temp_path.erase(nearestPoint);           //Remove the chosen point from the path list
-=======
-                auto minDistance = distance(currentPoint, get(temp_path.front()));
-                auto nearestPoint = temp_path.begin();
-
-                //Compute all the distances
-                for (auto i = temp_path.begin(); i != temp_path.end(); i++) {
-                    auto newDistance = distance(currentPoint, get(*i));
-                    if (newDistance < minDistance) {
-                        minDistance = newDistance;
-                        nearestPoint = i;
-                    }
-                }
-
-                new_length += minDistance; //Update the new path total length
-                newpath.push_back(*(nearestPoint)); //Copy the chosen point into newpath
-                currentPoint = get(*(nearestPoint)); //Set the next currentPoint to the chosen point
                 temp_path.erase(nearestPoint); //Remove the chosen point from the path list
->>>>>>> 8b856d5b
             }
 
             if (new_length < original_length)  //If the new path is better than the previous one
@@ -196,7 +171,6 @@
     }
 
     // Same as nearest_neighbor but afterwards does 2opt optimizations.
-<<<<<<< HEAD
     template <typename point_t, typename T>
     static void tsp_2opt(vector<T> &path, const boost::optional<point_t>& startingPoint) {
         // Perform greedy on path if it improves.
@@ -220,37 +194,16 @@
                         // Do the 2opt swap.
                         const auto reverse_start = path.begin() + i;
                         const auto reverse_end = path.begin() + j + 1;
-                        for (auto to_reverse = reverse_start;  to_reverse < reverse_end; to_reverse++) {
+                        for (auto to_reverse = reverse_start; to_reverse < reverse_end; to_reverse++) {
                             reverse(*to_reverse);
                         }
                         std::reverse(reverse_start, reverse_end);
-=======
-    template <typename T, typename point_t>
-    static void tsp_2opt(vector<T> &path, const point_t& startingPoint) {
-        // Perform greedy on path if it improves.
-        nearest_neighbour(path, startingPoint);
-        bool found_one = true;
-        while (found_one) {
-            found_one = false;
-            for (auto a = path.begin(); a < path.end(); a++) {
-                auto b = a+1;
-                for (auto c = b+1; c+1 < path.end(); c++) {
-                    auto d = c+1;
-                    // Should we make this 2opt swap?
-                    if (boost::geometry::distance(get(*a), get(*b)) +
-                        boost::geometry::distance(get(*c), get(*d)) >
-                        boost::geometry::distance(get(*a), get(*c)) +
-                        boost::geometry::distance(get(*b), get(*d))) {
-                        // Do the 2opt swap.
-                        std::reverse(b,d);
->>>>>>> 8b856d5b
                         found_one = true;
                     }
                 }
             }
         }
     }
-<<<<<<< HEAD
 
     template <typename point_t, typename T>
     static void tsp_2opt(vector<T> &path, const point_t& startingPoint) {
@@ -261,8 +214,6 @@
     static void tsp_2opt(vector<T> &path) {
         tsp_2opt(path, boost::optional<point_t>());
     }
-=======
->>>>>>> 8b856d5b
 };
 
 #endif