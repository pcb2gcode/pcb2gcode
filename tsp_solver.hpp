--- conflicted
+++ resolved
@@ -59,21 +59,12 @@
         } else {
             return path->back();
         }
-<<<<<<< HEAD
     }
 
     static inline void reverse(shared_ptr<icoords>& path) {
         std::reverse(path->begin(), path->end());
     }
 
-=======
-    }
-
-    static inline void reverse(shared_ptr<icoords>& path) {
-        std::reverse(path->begin(), path->end());
-    }
-
->>>>>>> f63aa9dd
     static inline icoordpair get(const ilinesegment& line, Side side)
     {
         if (side == Side::FRONT) {
@@ -182,32 +173,20 @@
     }
 
     // Same as nearest_neighbor but afterwards does 2opt optimizations.
-<<<<<<< HEAD
-    template <typename T, typename point_t>
-    static void tsp_2opt(vector<T> &path, const point_t& startingPoint) {
-        // Perform greedy on path if it improves.
-        nearest_neighbour(path, startingPoint);
-=======
     template <typename point_t, typename T>
     static void tsp_2opt(vector<T> &path, const boost::optional<point_t>& startingPoint) {
         // Perform greedy on path if it improves.
         nearest_neighbour(path, startingPoint ? *startingPoint : get(path.front(), Side::FRONT));
->>>>>>> f63aa9dd
         bool found_one = true;
         while (found_one) {
             found_one = false;
             for (unsigned int i = 0; i < path.size(); i++) {
                 for (unsigned int j = i; j < path.size(); j++) {
                     // Potentially reverse path elements i through j inclusive.
-<<<<<<< HEAD
-                    auto a = i == 0 ? startingPoint : get(path[i-1], Side::BACK);
-                    auto b = get(path[i], Side::FRONT);
-=======
                     auto b = get(path[i], Side::FRONT);
                     auto a = (i == 0 && startingPoint ? *startingPoint :
                               i == 0 && !startingPoint ? b :
                               get(path[i-1], Side::BACK));
->>>>>>> f63aa9dd
                     auto c = get(path[j], Side::BACK);
                     auto d = j + 1 == path.size() ? c : get(path[j+1], Side::FRONT);
                     double old_gap = distance(a, b) + distance(c, d);
@@ -227,8 +206,6 @@
             }
         }
     }
-<<<<<<< HEAD
-=======
 
     template <typename point_t, typename T>
     static void tsp_2opt(vector<T> &path, const point_t& startingPoint) {
@@ -239,7 +216,6 @@
     static void tsp_2opt(vector<T> &path) {
         tsp_2opt(path, boost::optional<point_t>());
     }
->>>>>>> f63aa9dd
 };
 
 #endif