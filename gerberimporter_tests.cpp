--- conflicted
+++ resolved
@@ -24,10 +24,8 @@
 const unsigned int dpi = 1000;
 const uint32_t BACKGROUND_COLOR = 0x00000000; // empty canvas starting color: black
 const uint32_t NEW_BACKGROUND_COLOR = 0xff000000; // black
-const uint32_t CLEARED_COLOR = 0x00000000; // places where gerbv cleared the canvas: clear
 const uint32_t OLD_COLOR = 0xff0000ff; // blue
 const uint32_t NEW_COLOR = 0x40ff0000; // red
-const uint32_t BOTH_COLOR = 0xff4000bf; // blue and red above combined
 const uint32_t NEW_BOTH_COLOR = 0xff002000; // The color that the both color is changed to.
 
 // Make a surface of the right size for the input gerber.
@@ -113,28 +111,20 @@
   for (int y = 0; y < cairo_surface->get_height(); y++) {
     for (int x = 0; x < cairo_surface->get_width(); x++) {
       auto *current_color = reinterpret_cast<uint32_t *>(pixels + x*4 + y*stride);
-      switch (*current_color) {
-        case BACKGROUND_COLOR:
-          *current_color = NEW_BACKGROUND_COLOR;
-          background++;
-          break;
-        case BOTH_COLOR:
-          both++;
-          // Make it stick out less so that we can better see errors.
-          *current_color = NEW_BOTH_COLOR;
-          break;
-        default:
-          if ((*current_color & 0xff000000) != 0xff000000) {
-            *current_color |= 0xff000000;
-            if (*current_color & 0xff0000) {
-              *current_color |= 0xff0000;
-            }
-            if (*current_color & 0xff) {
-              *current_color |= 0xff;
-            }
-          }
-          unknown++;
-          break;
+      if (*current_color == BACKGROUND_COLOR) {
+        *current_color = NEW_BACKGROUND_COLOR;
+        background++;
+      } else if ((*current_color & 0xff) &&
+                 (*current_color & 0xff0000)) {
+        both++;
+        // Make it stick out less so that we can better see errors.
+        *current_color = NEW_BOTH_COLOR;
+      } else if (*current_color & 0xff) {
+        *current_color = 0xff0000ff;
+        unknown++;
+      } else if (*current_color & 0xff0000) {
+        *current_color = 0xffff0000;
+        unknown++;
       }
     }
   }
@@ -143,6 +133,15 @@
   counts[NEW_BOTH_COLOR] = both;
   counts[0x12345678] = unknown;
   return counts;
+}
+
+void write_to_png(Cairo::RefPtr<Cairo::ImageSurface> cairo_surface) {
+  const char *skip_png = std::getenv("SKIP_GERBERIMPORTER_TESTS_PNG");
+  if (skip_png != nullptr) {
+    std::cout << "Skipping png generation because SKIP_GERBERIMPORTER_TESTS_PNG is set in environment." << std::endl;
+    return;
+  }
+  cairo_surface->write_to_png(str(boost::format("%s.png") % gerber_file).c_str());
 }
 
 // Compare gerbv image against boost generated image.
@@ -187,12 +186,6 @@
             << std::endl;
   std::cout.precision(old_precision);
   BOOST_CHECK_LE(error_rate, max_error_rate);
-  const char *skip_png = std::getenv("SKIP_GERBERIMPORTER_TESTS_PNG");
-  if (skip_png != nullptr) {
-    std::cout << "Skipping png generation because SKIP_GERBERIMPORTER_TESTS_PNG is set in environment." << std::endl;
-    return;
-  }
-  cairo_surface->write_to_png(str(boost::format("%s.png") % gerber_file).c_str());
 }
 
 // For cases when even gerbv is wrong, just check that the number of pixels
@@ -250,49 +243,26 @@
     return;
   }
 
-<<<<<<< HEAD
   test_one("levels.gbr",                  0.0006);
   test_one("levels_step_and_repeat.gbr",  0.0067);
-  test_one("code22_lower_left_line.gbr",  0.008);
+  test_one("code22_lower_left_line.gbr",  0.011);
   test_one("code4_outline.gbr",           0.023);
   test_one("code5_polygon.gbr",           0.00008);
   test_one("code21_center_line.gbr",      0.013);
   test_one("polygon.gbr",                 0.017);
-  test_one("wide_oval.gbr",               0.00008);
-  test_one("tall_oval.gbr",               0.00004);
-  test_one("circle_oval.gbr",             0.00012);
+  test_one("wide_oval.gbr",               0.0001);
+  test_one("tall_oval.gbr",               0.00006);
+  test_one("circle_oval.gbr",             0.00015);
   test_one("rectangle.gbr",               0.00007);
-  test_one("circle.gbr",                  0.00004);
+  test_one("circle.gbr",                  0.00007);
   test_one("code1_circle.gbr",            0.009);
-  test_one("code20_vector_line.gbr",      0.011);
+  test_one("code20_vector_line.gbr",      0.013);
   test_one("g01_rectangle.gbr",           0.0008);
   test_one("moire.gbr",                   0.020);
   test_one("thermal.gbr",                 0.011);
   test_one("cutins.gbr",                  0.000);
 
-  test_visual("circular_arcs.gbr",        0.075,    0.076);
-=======
-  test_one("levels.gbr",                  0.005);
-  test_one("levels_step_and_repeat.gbr",  0.013);
-  test_one("code22_lower_left_line.gbr",  0.011);
-  test_one("code4_outline.gbr",           0.025);
-  test_one("code5_polygon.gbr",           0.0007);
-  test_one("code21_center_line.gbr",      0.020);
-  test_one("polygon.gbr",                 0.022);
-  test_one("wide_oval.gbr",               0.015);
-  test_one("tall_oval.gbr",               0.005);
-  test_one("circle_oval.gbr",             0.017);
-  test_one("rectangle.gbr",               0.009);
-  test_one("circle.gbr",                  0.009);
-  test_one("code1_circle.gbr",            0.015);
-  test_one("code20_vector_line.gbr",      0.018);
-  test_one("g01_rectangle.gbr",           0.002);
-  test_one("moire.gbr",                   0.05);
-  test_one("thermal.gbr",                 0.019);
-  test_one("cutins.gbr",                  0.000);
-
-  test_visual("circular_arcs.gbr",        0.083,    0.085);
->>>>>>> 1d33a0f2
+  test_visual("circular_arcs.gbr",        0.084,    0.085);
 }
 
 BOOST_AUTO_TEST_CASE(gerbv_exceptions) {
