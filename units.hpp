#ifndef UNITS_HPP
#define UNITS_HPP

#include <iostream>
#include <string>
#include <boost/lexical_cast.hpp>
#include <boost/program_options.hpp>
#include <boost/units/quantity.hpp>
#include <boost/optional.hpp>
#include <boost/units/systems/si.hpp>
#include <boost/units/base_units/metric/minute.hpp>
#include <boost/units/base_units/imperial/inch.hpp>
#include <boost/units/base_units/imperial/thou.hpp>
#include <boost/units/io.hpp>
#include <boost/algorithm/string.hpp>

#include "common.hpp"

// String parsers: Each on uses characters from the front of the
// string and leaves the unused characters in place.
struct parse_exception : public std::exception {
  parse_exception(const std::string& get_what, const std::string& from_what) {
    what_string = "Can't get " + get_what + " from: " + from_what;
  }

  virtual const char* what() const throw()
  {
    return what_string.c_str();
  }
 private:
  std::string what_string;
};

// Given a string, provide methods to extract successive numbers,
// words, etc from it.
class Lexer {
 public:
  Lexer(const std::string& s) : input(s), pos(0) {}
  std::string get_whitespace() {
    return get_string<int>(std::isspace);
  }
  std::string get_word() {
    get_whitespace();
    return get_string<int>(std::isalpha);
  }
  double get_double() {
    get_whitespace();
    std::string text = get_string<bool>([](int c) {
        return std::isdigit(c) || c == '-' || c == '.';
      });
    try {
      return boost::lexical_cast<double>(text);
    } catch (boost::bad_lexical_cast e) {
      throw parse_exception("double", text);
    }
  }
  void get_division() {
    get_whitespace();
    if (!get_exact("/") && !get_exact("per")) {
      throw parse_exception("double", input.substr(pos));
    }
  }
  bool at_end() {
    return pos == input.size();
  }
 private:
  // Gets all characters from current position until the first that
  // doesn't pass test_fn or end of input.
  template <typename test_return_type>
  std::string get_string(test_return_type (*test_fn)(int)) {
    size_t start = pos;
    while (pos < input.size() && test_fn(input[pos])) {
      pos++;
    }
    return input.substr(start, pos-start);
  }
  // Returns number of characters advanced if string is found at
  // current position.  If not found, returns 0.
  int get_exact(const std::string& s) {
    if (input.compare(pos, s.size(), s) == 0) {
      pos += s.size();
      return s.size();
    }
    return 0;
  }
  std::string input;
  size_t pos;
};

template <typename dimension_t>
class UnitBase {
 public:
  typedef boost::units::quantity<dimension_t> quantity;
  typedef dimension_t dimension;
  UnitBase() : value(0), one(boost::none) {}
  UnitBase(double value) : value(value), one(boost::none) {}
  UnitBase(double value, boost::optional<quantity> one) : value(value), one(one) {}

  double asDouble() const {
    return value;
  }
  friend std::ostream& operator<< (std::ostream& s, const UnitBase<dimension_t>& length) {
    if (length.one) {
      s << length.value * *length.one;
    } else {
      s << length.value;
    }
    return s;
  }

 protected:
  double as(double factor, quantity wanted_unit) const {
    if (!one) {
      // We don't know the units so just use whatever factor was supplied.
      return value*factor;
    }
    return value*(*one)/wanted_unit;
  }
  double value;
  boost::optional<quantity> one;
};

// dimension_t is "length" or "velocity", for example.
template<typename dimension_t>
class Unit : public UnitBase<dimension_t> {};

// Any non-SI base units that you want to use go here.
const boost::units::quantity<boost::units::si::length> inch(1*boost::units::imperial::inch_base_unit::unit_type());
const boost::units::quantity<boost::units::si::length> thou(1*boost::units::imperial::thou_base_unit::unit_type());
const boost::units::quantity<boost::units::si::time> minute(1*boost::units::metric::minute_base_unit::unit_type());

// shortcuts for Units defined below.
typedef Unit<boost::units::si::length> Length;
typedef Unit<boost::units::si::time> Time;
typedef Unit<boost::units::si::dimensionless> Dimensionless;
typedef Unit<boost::units::si::velocity> Velocity;
typedef Unit<boost::units::si::frequency> Frequency;

template<>
class Unit<boost::units::si::length> : public UnitBase<boost::units::si::length> {
 public:
  Unit() : UnitBase() {}
  Unit(double value) : UnitBase(value) {}
  Unit(double value, boost::optional<quantity> one) : UnitBase(value, one) {}
  double asInch(double factor) const {
    return as(factor, inch);
  }
  static quantity get_unit(Lexer& lex) {
    std::string unit = lex.get_word();
    if (unit == "mm" ||
        unit == "millimeter" ||
        unit == "millimeters") {
      return boost::units::si::meter/1000.0;
    }
    if (unit == "in" ||
        unit == "inch" ||
        unit == "inches") {
      return inch;
    }
    if (unit == "thou" ||
        unit == "thous" ||
        unit == "mil" ||
        unit == "mils") {
      return thou;
    }
    throw parse_exception("length", unit);
  }
};

template<>
class Unit<boost::units::si::time> : public UnitBase<boost::units::si::time> {
 public:
  Unit() : UnitBase() {}
  Unit(double value) : UnitBase(value) {}
  Unit(double value, boost::optional<quantity> one) : UnitBase(value, one) {}
  double asSecond(double factor) const {
    return as(factor, 1.0*boost::units::si::second);
  }
  double asMillisecond(double factor) const {
    return as(factor, boost::units::si::second/1000.0);
  }
  static quantity get_unit(Lexer& lex) {
    std::string unit = lex.get_word();
    if (unit == "s" ||
        unit == "second" ||
        unit == "seconds") {
      return 1.0*boost::units::si::second;
    }
    if (unit == "ms" ||
        unit == "millisecond" ||
        unit == "milliseconds" ||
        unit == "millis") {
      return boost::units::si::second/1000.0;
    }
    if (unit == "min" ||
        unit == "mins" ||
        unit == "minute" ||
        unit == "minutes") {
      return minute;
    }
    throw parse_exception("time", unit);
  }
};

template<>
class Unit<boost::units::si::dimensionless> : public UnitBase<boost::units::si::dimensionless> {
 public:
  Unit() : UnitBase() {}
  Unit(double value) : UnitBase(value) {}
  Unit(double value, boost::optional<quantity> one) : UnitBase(value, one) {}
  using UnitBase::as;
  double as(double factor) const {
    return as(factor, 1.0*boost::units::si::si_dimensionless);
  }
  static quantity get_unit(Lexer& lex) {
    std::string unit = lex.get_word();
    if (unit == "rotation" ||
        unit == "rotations" ||
        unit == "cycle" ||
        unit == "cycles") {
      return 1.0*boost::units::si::si_dimensionless;
    }
    throw parse_exception("dimensionless", unit);
  }
};

template<>
class Unit<boost::units::si::velocity> : public UnitBase<boost::units::si::velocity> {
 public:
  Unit() : UnitBase() {}
  Unit(double value) : UnitBase(value) {}
  Unit(double value, boost::optional<quantity> one) : UnitBase(value, one) {}
  double asInchPerMinute(double factor) const {
    return as(factor, inch/minute);
  }
  static quantity get_unit(Lexer& lex) {
    // It's either "length/time" or "length per time".
    Length::quantity numerator;
    Time::quantity denominator;
    numerator = Length::get_unit(lex);
    lex.get_division();
    denominator = Time::get_unit(lex);
    return numerator/denominator;
  }
};

template<>
class Unit<boost::units::si::frequency> : public UnitBase<boost::units::si::frequency> {
 public:
  Unit() : UnitBase() {}
  Unit(double value) : UnitBase(value) {}
  Unit(double value, boost::optional<quantity> one) : UnitBase(value, one) {}
  double asPerMinute(double factor) const {
    return as(factor, 1.0/minute);
  }
  static quantity get_unit(Lexer& lex) {
    // It's either "dimensionless/time" or "dimensionless per time".
    Dimensionless::quantity numerator;
    Time::quantity denominator;
    numerator = Dimensionless::get_unit(lex);
    lex.get_division();
    denominator = Time::get_unit(lex);
    return numerator/denominator;
  }
};

template <typename unit_t>
unit_t parse_unit(const std::string& s) {
  Lexer lex(s);
  double value;
  boost::optional<boost::units::quantity<typename unit_t::dimension>> one = boost::none;
  try {
    value = lex.get_double();
    lex.get_whitespace();
    if (!lex.at_end()) {
      one = unit_t::get_unit(lex);
    }
  } catch (parse_exception& e) {
    std::cerr << e.what() << std::endl;
    throw boost::program_options::invalid_option_value(s);
  }
  lex.get_whitespace();
  if (!lex.at_end()) {
    std::cerr << "Extra characters at end of option" << std::endl;
    throw boost::program_options::invalid_option_value(s);
  }
  return unit_t(value, one);
}

template <typename dimension_t>
<<<<<<< HEAD
inline std::istream& operator>>(std::istream& in, Unit<dimension_t>& boardside) {
  std::string s(std::istreambuf_iterator<char>(in), {});
  boardside = parse_unit<Unit<dimension_t>>(s);
=======
inline std::istream& operator>>(std::istream& in, Unit<dimension_t>& unit) {
  std::string s(std::istreambuf_iterator<char>(in), {});
  unit = parse_unit<Unit<dimension_t>>(s);
>>>>>>> 7db443e3
  return in;
}

namespace BoardSide {
enum BoardSide {
  AUTO,
  FRONT,
  BACK
};

inline std::istream& operator>>(std::istream& in, BoardSide& boardside)
{
  std::string token;
  in >> token;
  if (boost::iequals(token, "auto")) {
    boardside = BoardSide::AUTO;
  } else if (boost::iequals(token, "front")) {
    boardside = BoardSide::FRONT;
  } else if (boost::iequals(token, "back")) {
    boardside = BoardSide::BACK;
  } else {
      throw parse_exception("BoardSide", token);
  }
  return in;
}

inline std::ostream& operator<<(std::ostream& out, const BoardSide& boardside)
{
  switch (boardside) {
    case BoardSide::AUTO:
      out << "auto";
      break;
    case BoardSide::FRONT:
      out << "front";
      break;
    case BoardSide::BACK:
      out << "back";
      break;
  }
  return out;
}
}; // namespace BoardSide

namespace Software {

inline std::istream& operator>>(std::istream& in, Software& software)
{
  std::string token;
  in >> token;
  if (boost::iequals(token, "Custom")) {
    software = CUSTOM;
  } else if (boost::iequals(token, "LinuxCNC")) {
    software = LINUXCNC;
  } else if (boost::iequals(token, "Mach4")) {
    software = MACH4;
  } else if (boost::iequals(token, "Mach3")) {
    software = MACH3;
  } else {
      throw parse_exception("Software", token);
  }
  return in;
}

inline std::ostream& operator<<(std::ostream& out, const Software& software)
{
  switch (software) {
    case CUSTOM:
      out << "custom";
      break;
    case LINUXCNC:
      out << "linuxcnc";
      break;
    case MACH4:
      out << "mach4";
      break;
    case MACH3:
      out << "mach3";
      break;
  }
  return out;
}
}; // namespace Software

namespace AvailableDrill {
class AvailableDrill {
 public:
  friend inline std::istream& operator>>(std::istream& in, AvailableDrill& available_drill);
  friend inline std::ostream& operator<<(std::ostream& out, const AvailableDrill& available_drill);
  Length get_diameter() const {
    return diameter;
  }
 private:
  Length diameter;
};

inline std::istream& operator>>(std::istream& in, AvailableDrill& available_drill)
{
  in >> available_drill.diameter;
  return in;
}

}; // namespace AvailableDrill

#endif // UNITS_HPP<|MERGE_RESOLUTION|>--- conflicted
+++ resolved
@@ -288,15 +288,9 @@
 }
 
 template <typename dimension_t>
-<<<<<<< HEAD
-inline std::istream& operator>>(std::istream& in, Unit<dimension_t>& boardside) {
-  std::string s(std::istreambuf_iterator<char>(in), {});
-  boardside = parse_unit<Unit<dimension_t>>(s);
-=======
 inline std::istream& operator>>(std::istream& in, Unit<dimension_t>& unit) {
   std::string s(std::istreambuf_iterator<char>(in), {});
   unit = parse_unit<Unit<dimension_t>>(s);
->>>>>>> 7db443e3
   return in;
 }
 
