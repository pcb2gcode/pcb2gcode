--- conflicted
+++ resolved
@@ -72,17 +72,7 @@
   void get_division() {
     get_whitespace();
     if (!get_exact("/") && !get_exact("per")) {
-<<<<<<< HEAD
-      throw units_parse_exception("double", input.substr(pos));
-=======
-      throw parse_exception("division", input.substr(pos));
-    }
-  }
-  void get_percent() {
-    get_whitespace();
-    if (!get_exact("%")) {
-      throw parse_exception("percent", input.substr(pos));
->>>>>>> 911f06d1
+      throw units_parse_exception("division", input.substr(pos));
     }
   }
   void get_percent() {
