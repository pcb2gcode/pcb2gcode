/*
 * This file is part of pcb2gcode.
 * 
 * Copyright (C) 2009, 2010 Patrick Birnzain <pbirnzain@users.sourceforge.net>
 * Copyright (C) 2010 Bernhard Kubicek <kubicek@gmx.at>
 * Copyright (C) 2013 Erik Schuster <erik@muenchen-ist-toll.de>
 * Copyright (C) 2015 Nicola Corna <nicola@corna.info>
 *
 * pcb2gcode is free software: you can redistribute it and/or modify
 * it under the terms of the GNU General Public License as published by
 * the Free Software Foundation, either version 3 of the License, or
 * (at your option) any later version.
 * 
 * pcb2gcode is distributed in the hope that it will be useful,
 * but WITHOUT ANY WARRANTY; without even the implied warranty of
 * MERCHANTABILITY or FITNESS FOR A PARTICULAR PURPOSE.  See the
 * GNU General Public License for more details.
 * 
 * You should have received a copy of the GNU General Public License
 * along with pcb2gcode.  If not, see <http://www.gnu.org/licenses/>.
 */

#ifndef SURFACE_H
#define SURFACE_H

#include <memory>
using std::shared_ptr;
using std::dynamic_pointer_cast;

#include <vector>
using std::vector;

#include <boost/noncopyable.hpp>

#include <glibmm/refptr.h>
#include <gdkmm/pixbuf.h>
#include <glibmm/ustring.h>
using Glib::ustring;

#include "geometry.hpp"
#include "mill.hpp"
#include "gerberimporter.hpp"
#include "core.hpp"

struct surface_exception: virtual std::exception, virtual boost::exception
{
};

/******************************************************************************/
/*
 */
/******************************************************************************/
class Surface: public Core, virtual public boost::noncopyable
{
public:
    Surface(guint dpi, ivalue_t min_x, ivalue_t max_x, ivalue_t min_y,
<<<<<<< HEAD
            ivalue_t max_y, string name, string outputdir, bool tsp_2opt);
    void render(shared_ptr<RasterLayerImporter> importer)
    throw (import_exception);
=======
            ivalue_t max_y, string name, string outputdir);
    void render(shared_ptr<RasterLayerImporter> importer);
>>>>>>> 4049fe9c

    shared_ptr<Surface> deep_copy();

    void save_debug_image(string);

    vector<shared_ptr<icoords> > get_toolpath(shared_ptr<RoutingMill> mill,
            bool mirror);
    ivalue_t get_width_in()
    {
        return max_x - min_x;
    }
    ;
    ivalue_t get_height_in()
    {
        return max_y - min_y;
    }
    ;

    void add_mask(shared_ptr<Core>);
    void enable_filling(double linewidth);

protected:
    Glib::RefPtr<Gdk::Pixbuf> pixbuf;
    Cairo::RefPtr<Cairo::ImageSurface> cairo_surface;

    static const int procmargin = 10;

    const ivalue_t dpi;
    const ivalue_t min_x, max_x, min_y, max_y;
    const int zero_x, zero_y;
    const string name;
    const string outputdir;
    const bool tsp_2opt;

    bool fill;
    double linewidth;

    void make_the_surface(unsigned int width, unsigned int height);
    void fill_outline();

    // Image Processing Methods

    inline ivalue_t xpt2i(int xpt)
    {
        return ivalue_t(xpt - zero_x) / ivalue_t(dpi);
    }
    inline ivalue_t ypt2i(int ypt)
    {
        return ivalue_t(ypt - zero_y) / ivalue_t(dpi);
    }

    inline int xi2pt(ivalue_t xi)
    {
        return int(xi * ivalue_t(dpi)) + zero_x;
    }
    inline int yi2pt(ivalue_t yi)
    {
        return int(yi * ivalue_t(dpi)) + zero_y;
    }

    std::vector<std::pair<int, int> > fill_all_components();
    void fill_a_component(int x, int y, guint32 argb);
    unsigned int grow_a_component(int x, int y, int& contentions);
    inline bool allow_grow(int x, int y, guint32 ownclr);

    void run_to_border(int& x, int& y);
    void calculate_outline(int x, int y, vector<std::pair<int, int> >& outside,
                           vector<std::pair<int, int> >& inside);

    // Misc. Functions
    static void opacify(Glib::RefPtr<Gdk::Pixbuf> pixbuf);

    guint32 clr;
    guint32 get_an_unused_color();
    std::vector<guint32> usedcolors;
};

#endif // SURFACE_H<|MERGE_RESOLUTION|>--- conflicted
+++ resolved
@@ -54,14 +54,8 @@
 {
 public:
     Surface(guint dpi, ivalue_t min_x, ivalue_t max_x, ivalue_t min_y,
-<<<<<<< HEAD
             ivalue_t max_y, string name, string outputdir, bool tsp_2opt);
-    void render(shared_ptr<RasterLayerImporter> importer)
-    throw (import_exception);
-=======
-            ivalue_t max_y, string name, string outputdir);
     void render(shared_ptr<RasterLayerImporter> importer);
->>>>>>> 4049fe9c
 
     shared_ptr<Surface> deep_copy();
 
