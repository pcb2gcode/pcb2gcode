--- conflicted
+++ resolved
@@ -72,10 +72,6 @@
       mirror_absolute(options["mirror-absolute"].as<bool>()),
       bMetricOutput(options["metricoutput"].as<bool>()),
       tsp_2opt(options["tsp-2opt"].as<bool>()),
-<<<<<<< HEAD
-      quantization_error(2.0 / options["dpi"].as<int>()),
-=======
->>>>>>> 8b856d5b
       xoffset(options["zero-start"].as<bool>() ? min.first : 0),
       yoffset(options["zero-start"].as<bool>() ? min.second : 0),
       ocodes(1),
@@ -752,11 +748,7 @@
     for( i = original_path->begin(); i != original_path->end(); i++ )
     {
         if (tsp_2opt) {
-<<<<<<< HEAD
-            tsp_solver::tsp_2opt<icoordpair>( i->second, icoordpair(get_xvalue(0) + xoffset, yoffset) );
-=======
             tsp_solver::tsp_2opt( i->second, icoordpair(get_xvalue(0) + xoffset, yoffset) );
->>>>>>> 8b856d5b
         } else {
             tsp_solver::nearest_neighbour( i->second, icoordpair(get_xvalue(0) + xoffset, yoffset) );
         }
