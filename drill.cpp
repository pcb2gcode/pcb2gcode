--- conflicted
+++ resolved
@@ -771,11 +771,7 @@
   for (auto path = holes.begin(); path != holes.end(); ) {
     const auto& bit_diameter = bits.at(path->first).as_length().asInch(inputFactor);
     if ((max_diameter && bit_diameter >= (*max_diameter).asInch(inputFactor)) ||
-<<<<<<< HEAD
-       (min_diameter && bit_diameter < (*min_diameter).asInch(inputFactor))) {
-=======
         (min_diameter && bit_diameter < (*min_diameter).asInch(inputFactor))) {
->>>>>>> 41b1c526
       path = holes.erase(path); // remove because it's outside the range.
     } else {
       path++;
