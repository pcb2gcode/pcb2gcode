--- conflicted
+++ resolved
@@ -749,15 +749,9 @@
     for( i = original_path->begin(); i != original_path->end(); i++ )
     {
         if (tsp_2opt) {
-<<<<<<< HEAD
             tsp_solver::tsp_2opt<icoordpair>( i->second );
         } else {
             tsp_solver::nearest_neighbour( i->second, icoordpair(get_xvalue(0) + xoffset, yoffset) );
-=======
-            tsp_solver::tsp_2opt( i->second, icoordpair(get_xvalue(0) + xoffset, yoffset), quantization_error );
-        } else {
-            tsp_solver::nearest_neighbour( i->second, icoordpair(get_xvalue(0) + xoffset, yoffset), quantization_error );
->>>>>>> c380931b
         }
     }
 
