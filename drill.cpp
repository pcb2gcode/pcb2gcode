--- conflicted
+++ resolved
@@ -186,12 +186,7 @@
     return ss.str();
 }
 
-<<<<<<< HEAD
-icoords ExcellonProcessor::line_to_holes(const ilinesegment& line, double drill_diameter)
-{
-=======
 icoords ExcellonProcessor::line_to_holes(const ilinesegment& line, double drill_diameter) {
->>>>>>> 592112d3
     auto start_x = line.first.first;
     auto start_y = line.first.second;
     auto stop_x = line.second.first;
@@ -346,23 +341,11 @@
             {
                 xoffsetTot = xoffset - ( i % 2 ? tileInfo.tileX - j - 1 : j ) * tileInfo.boardWidth;
 
-<<<<<<< HEAD
                 const ilinesegments drill_coords = hole.second;
                 for (const auto& line_iter : drill_coords) {
                     for (auto& drill_hole : line_to_holes(line_iter, drill_diameter)) {
                         const auto x = drill_hole.first;
                         const auto y = drill_hole.second;
-=======
-                const ilinesegments drill_coords = holes->at(it->first);
-                ilinesegments::const_iterator line_iter = drill_coords.cbegin();
-
-                while (line_iter != drill_coords.cend())
-                {
-                    for (auto& hole : line_to_holes(*line_iter, drill_diameter))
-                    {
-                        const auto x = hole.first;
-                        const auto y = hole.second;
->>>>>>> 592112d3
 
                         if( nog81 )
                         {
@@ -655,12 +638,7 @@
         const ilinesegments drill_lines = hole.second;
         const double radius = bit.unit == "mm" ? (bit.diameter / 25.4) / 2 : bit.diameter / 2;
 
-<<<<<<< HEAD
         for (const ilinesegment& line : drill_lines) {
-=======
-        for (const ilinesegment& line : drill_lines)
-        {
->>>>>>> 592112d3
             for (auto& hole : line_to_holes(line, radius*2)) {
                 mapper.map(hole, "", radius * SVG_PIX_PER_IN);
             }
