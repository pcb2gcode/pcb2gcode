--- conflicted
+++ resolved
@@ -237,13 +237,8 @@
  */
 /******************************************************************************/
 void ExcellonProcessor::export_ngc(const string of_dir, const boost::optional<string>& of_name,
-<<<<<<< HEAD
-                                    shared_ptr<Driller> driller, bool onedrill,
-                                    bool nog81, bool zchange_absolute)
-=======
                                    shared_ptr<Driller> driller, bool onedrill,
                                    bool nog81, bool zchange_absolute)
->>>>>>> c5d5e640
 {
     double xoffsetTot;
     double yoffsetTot;
@@ -265,11 +260,7 @@
     if (of_name) {
         of.open(build_filename(of_dir, *of_name));
     } else {
-<<<<<<< HEAD
-        //of = NullStream();
-=======
         of.open("");
->>>>>>> c5d5e640
     }
 
     shared_ptr<const map<int, drillbit> > bits = optimise_bits( get_bits(), onedrill );
@@ -522,11 +513,7 @@
  */
 /******************************************************************************/
 void ExcellonProcessor::export_ngc(const string of_dir, const boost::optional<string>& of_name,
-<<<<<<< HEAD
-                                    shared_ptr<Cutter> target, bool zchange_absolute)
-=======
                                    shared_ptr<Cutter> target, bool zchange_absolute)
->>>>>>> c5d5e640
 {
     unsigned int badHoles = 0;
     double xoffsetTot;
@@ -548,10 +535,7 @@
     if (of_name) {
         of.open(build_filename(of_dir, *of_name));
     } else {
-<<<<<<< HEAD
-=======
         of.open("");
->>>>>>> c5d5e640
     }
 
     shared_ptr<const map<int, drillbit> > bits = optimise_bits( get_bits(), false );
