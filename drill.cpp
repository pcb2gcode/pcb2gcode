--- conflicted
+++ resolved
@@ -77,9 +77,6 @@
       xoffset(options["zero-start"].as<bool>() ? min.first : 0),
       yoffset(options["zero-start"].as<bool>() ? min.second : 0),
       mirror_axis(options["mirror-axis"].as<Length>()),
-<<<<<<< HEAD
-      available_drills(options["drills-available"].as<std::vector<AvailableDrill>>()),
-=======
       available_drills(std::accumulate(
           options["drills-available"].as<std::vector<AvailableDrills>>().begin(),
           options["drills-available"].as<std::vector<AvailableDrills>>().end(),
@@ -91,7 +88,6 @@
                           available_drills.get_available_drills().end());
             return drills;
           })),
->>>>>>> 93f60649
       ocodes(1),
       globalVars(100),
       tileInfo( Tiling::generateTileInfo( options, ocodes, max.second - min.second, max.first - min.first ) )
