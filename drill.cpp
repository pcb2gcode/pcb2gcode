--- conflicted
+++ resolved
@@ -784,17 +784,6 @@
         for (auto& wanted_drill : *bits) {
             auto& wanted_drill_bit = wanted_drill.second;
             auto old_string = drill_to_string(wanted_drill_bit);
-<<<<<<< HEAD
-            auto best_available_drill = std::min_element(
-                available_drills.begin(), available_drills.end(),
-                [&](AvailableDrill a, AvailableDrill b) {
-                    return abs(wanted_drill_bit.as_length().asInch(inputFactor) -
-                               a.get_diameter().asInch(inputFactor)) <
-                        abs(wanted_drill_bit.as_length().asInch(inputFactor) -
-                            b.get_diameter().asInch(inputFactor));
-                });
-            wanted_drill_bit.diameter = best_available_drill->get_diameter().asInch(inputFactor);
-=======
             const Length& wanted_length = wanted_drill_bit.as_length();
             auto best_available_drill = std::min_element(
                 available_drills.begin(), available_drills.end(),
@@ -803,7 +792,6 @@
                         b.difference(wanted_length, inputFactor);
                 });
             wanted_drill_bit.diameter = best_available_drill->diameter().asInch(inputFactor);
->>>>>>> ee906eb9
             wanted_drill_bit.unit = "inch";
             cerr << "Info: bit " << wanted_drill.first << " ("
                << old_string << ") is rounded to "
