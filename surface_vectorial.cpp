--- conflicted
+++ resolved
@@ -129,13 +129,8 @@
 
         unique_ptr<vector<polygon_type> > polygons;
     
-<<<<<<< HEAD
-        polygons = offset_polygon(*vectorial_surface, integral_voronoi, toolpath, contentions,
+        polygons = offset_polygon(*vectorial_surface, voronoi, toolpath, contentions,
                                   grow, i, extra_passes + 1, do_voronoi);
-=======
-        polygons = offset_polygon(*vectorial_surface, voronoi, toolpath, contentions,
-                                    grow, i, extra_passes + 1);
->>>>>>> f664fbca
 
         debug_image.add(*polygons, 0.6, r, g, b);
         traced_debug_image.add(*polygons, 1, r, g, b);
@@ -228,11 +223,7 @@
 }
 
 unique_ptr<vector<polygon_type> > Surface_vectorial::offset_polygon(const multi_polygon_type& input,
-<<<<<<< HEAD
-                            const multi_polygon_type& voronoi_polygons, multi_linestring_type& toolpath,
-=======
-                            const multi_polygon_type_fp& voronoi, multi_linestring_type& toolpath,
->>>>>>> f664fbca
+                            const multi_polygon_type_fp& voronoi_polygons, multi_linestring_type& toolpath,
                             bool& contentions, coordinate_type offset, size_t index,
                             unsigned int steps, bool do_voronoi)
 {
@@ -324,54 +315,26 @@
             auto mpoly_fp = make_shared<multi_polygon_type_fp>();
             multi_polygon_type_fp mpoly_temp_fp;
             polygon_type_fp input_fp;
-            bg::convert(input[index], input_fp);
-
-<<<<<<< HEAD
-            bg::buffer(masked_milling_polys,
-                       mpoly_temp,
+            bg::convert(masked_milling_polys[0], input_fp);
+
+            bg::buffer(input_fp, mpoly_temp_fp,
                        bg::strategy::buffer::distance_symmetric<coordinate_type>(expand_by),
-=======
-            bg::buffer(input_fp, mpoly_temp_fp,
-                       bg::strategy::buffer::distance_symmetric<coordinate_type>(offset * (i + 1)),
->>>>>>> f664fbca
                        bg::strategy::buffer::side_straight(),
                        bg::strategy::buffer::join_round(points_per_circle),
                        //bg::strategy::buffer::join_miter(numeric_limits<coordinate_type>::max()),
                        bg::strategy::buffer::end_flat(),
                        bg::strategy::buffer::point_circle(30));
 
-<<<<<<< HEAD
             if (!do_voronoi) {
-                bg::intersection(mpoly_temp[0], voronoi_polygons[index], *mpoly);
+                bg::intersection(mpoly_temp_fp[0], voronoi_polygons[index], *mpoly_fp);
             } else {
-                bg::union_(mpoly_temp[0], input[index], *mpoly);
-            }
-
-            (*polygons)[i] = (*mpoly)[0];
-=======
-            bg::intersection(mpoly_temp_fp[0], voronoi[index], *mpoly_fp);
+                bg::union_(mpoly_temp_fp[0], input_fp, *mpoly_fp);
+            }
             bg::convert((*mpoly_fp)[0], (*polygons)[i]);
->>>>>>> f664fbca
 
             if (!bg::equals((*mpoly_fp)[0], mpoly_temp_fp[0]))
                 contentions = true;
         }
-<<<<<<< HEAD
-=======
-        else
-        {
-            if (mask)
-            {
-                multi_polygon_type_fp mpoly_temp_fp;
-                multi_polygon_type_fp mask_fp;
-                bg::convert(*(mask->vectorial_surface), mask_fp);
-                bg::intersection(voronoi[index], mask_fp, mpoly_temp_fp);
-                bg::convert(mpoly_temp_fp[0], (*polygons)[i]);
-            }
-            else
-                bg::convert(voronoi[index], (*polygons)[i]);
-        }
->>>>>>> f664fbca
 
         if (i == 0)
             copy_ring_to_toolpath((*polygons)[i].outer(), 0);
