--- conflicted
+++ resolved
@@ -144,20 +144,15 @@
              << " possibly use a smaller milling width.\n";
     }
 
-<<<<<<< HEAD
+    if (mill->eulerian_paths) {
+        toolpath = eulerian_paths(toolpath);
+    }
     if (tsp_2opt) {
         tsp_solver::tsp_2opt( toolpath, std::make_pair(0, 0), 0.0001 );
     } else {
-        tsp_solver::nearest_neighbour( toolpath, std::make_pair(0, 0), 0.0001 );
-    }
-
-=======
-    if (mill->eulerian_paths) {
-        toolpath = eulerian_paths(toolpath);
-    }
-    tsp_solver::nearest_neighbour( toolpath, point_type(0, 0), 0.0001 );
+        tsp_solver::nearest_neighbour( toolpath, point_type(0, 0), 0.0001 );
+    }
     auto scaled_toolpath = scale_and_mirror_toolpath(toolpath, mirror, mirror_axis);
->>>>>>> 4049fe9c
     if (mill->optimise)
     {
         for (const shared_ptr<icoords>& ring : scaled_toolpath)
