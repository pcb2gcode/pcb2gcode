--- conflicted
+++ resolved
@@ -148,15 +148,9 @@
         toolpath = eulerian_paths(toolpath);
     }
     if (tsp_2opt) {
-<<<<<<< HEAD
-        tsp_solver::tsp_2opt( toolpath, std::make_pair(0, 0) );
+        tsp_solver::tsp_2opt( toolpath, point_type(0, 0) );
     } else {
-        tsp_solver::nearest_neighbour( toolpath, std::make_pair(0, 0) );
-=======
-        tsp_solver::tsp_2opt( toolpath, point_type(0, 0), 0.0001 );
-    } else {
-        tsp_solver::nearest_neighbour( toolpath, point_type(0, 0), 0.0001 );
->>>>>>> 46821bd9
+        tsp_solver::nearest_neighbour( toolpath, point_type(0, 0) );
     }
     auto scaled_toolpath = scale_and_mirror_toolpath(toolpath, mirror, mirror_axis);
     if (mill->optimise)
