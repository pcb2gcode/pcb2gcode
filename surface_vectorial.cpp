/*
 * This file is part of pcb2gcode.
 * 
 * Copyright (C) 2016 Nicola Corna <nicola@corna.info>
 *
 * pcb2gcode is free software: you can redistribute it and/or modify
 * it under the terms of the GNU General Public License as published by
 * the Free Software Foundation, either version 3 of the License, or
 * (at your option) any later version.
 * 
 * pcb2gcode is distributed in the hope that it will be useful,
 * but WITHOUT ANY WARRANTY; without even the implied warranty of
 * MERCHANTABILITY or FITNESS FOR A PARTICULAR PURPOSE.  See the
 * GNU General Public License for more details.
 * 
 * You should have received a copy of the GNU General Public License
 * along with pcb2gcode.  If not, see <http://www.gnu.org/licenses/>.
 */

#include <fstream>
#include <limits>
using std::numeric_limits;

#include <iostream>
using std::cerr;
using std::endl;

#include <boost/format.hpp>

#include <glibmm/miscutils.h>
using Glib::build_filename;

#include "tsp_solver.hpp"
#include "surface_vectorial.hpp"
#include "eulerian_paths.hpp"
#include "segmentize.hpp"

using std::max;
using std::max_element;
using std::next;

unsigned int Surface_vectorial::debug_image_index = 0;

Surface_vectorial::Surface_vectorial(unsigned int points_per_circle, ivalue_t width,
                                     ivalue_t height, string name, string outputdir,
                                     bool tsp_2opt) :
    points_per_circle(points_per_circle),
    width_in(width),
    height_in(height),
    name(name),
    outputdir(outputdir),
    tsp_2opt(tsp_2opt),
    fill(false)
{

}

void Surface_vectorial::render(shared_ptr<VectorialLayerImporter> importer)
{
    unique_ptr<multi_polygon_type> vectorial_surface_not_simplified;

    vectorial_surface = make_shared<multi_polygon_type>();
    vectorial_surface_not_simplified = importer->render(fill, points_per_circle);

    if (bg::intersects(*vectorial_surface_not_simplified))
    {
        cerr << "\nWarning: Geometry of layer '" << name << "' is"
             << " self-intersecting. This can cause pcb2gcode to produce"
             << " wildly incorrect toolpaths. You may want to check the"
             << " g-code output and/or fix your gerber files!\n";
    }

    scale = importer->vectorial_scale();

    //With a very small loss of precision we can reduce memory usage and processing time
    bg::simplify(*vectorial_surface_not_simplified, *vectorial_surface, scale / 10000);
    bg::envelope(*vectorial_surface, bounding_box);
}

vector<shared_ptr<icoords> > Surface_vectorial::get_toolpath(shared_ptr<RoutingMill> mill,
        bool mirror)
{
    multi_linestring_type toolpath;
    vector<shared_ptr<icoords> > toolpath_optimised;
    multi_polygon_type_fp voronoi;
    coordinate_type tolerance = mill->tolerance * scale;
    coordinate_type grow = mill->tool_diameter / 2 * scale;

    shared_ptr<Isolator> isolator = dynamic_pointer_cast<Isolator>(mill);
    const int extra_passes = isolator ? isolator->extra_passes : 0;

    if (tolerance <= 0)
        tolerance = 0.0001 * scale;

    bg::unique(*vectorial_surface);
    box_type voronoi_bounding_box;
    bg::convert(bounding_box, voronoi_bounding_box);
    voronoi = Voronoi::build_voronoi(*vectorial_surface, voronoi_bounding_box, tolerance);

    box_type svg_bounding_box;

    if (grow > 0)
        bg::buffer(bounding_box, svg_bounding_box, grow * (extra_passes + 1));
    else
        bg::assign(svg_bounding_box, bounding_box);

    const string traced_filename = (boost::format("outp%d_traced_%s.svg") % debug_image_index++ % name).str();
    svg_writer debug_image(build_filename(outputdir, "processed_" + name + ".svg"), SVG_PIX_PER_IN, scale, svg_bounding_box);
    svg_writer traced_debug_image(build_filename(outputdir, traced_filename), SVG_PIX_PER_IN, scale, svg_bounding_box);

    srand(1);
    debug_image.add(voronoi, 0.3, false);

    bool contentions = false;

    srand(1);

    for (unsigned int i = 0; i < vectorial_surface->size(); i++)
    {
        const unsigned int r = rand() % 256;
        const unsigned int g = rand() % 256;
        const unsigned int b = rand() % 256;

        unique_ptr<vector<polygon_type> > polygons;
    
        polygons = offset_polygon(*vectorial_surface, voronoi, toolpath, contentions,
                                    grow, i, extra_passes + 1);

        debug_image.add(*polygons, 0.6, r, g, b);
        traced_debug_image.add(*polygons, 1, r, g, b);
    }

    srand(1);
    debug_image.add(*vectorial_surface, 1, true);

    if (contentions)
    {
        cerr << "\nWarning: pcb2gcode hasn't been able to fulfill all"
             << " clearance requirements and tried a best effort approach"
             << " instead. You may want to check the g-code output and"
             << " possibly use a smaller milling width.\n";
    }

    if (mill->eulerian_paths) {
        toolpath = eulerian_paths(toolpath);
    }
<<<<<<< HEAD
    tsp_solver::nearest_neighbour( toolpath, point_type(0, 0), 0.0001 );
    auto scaled_toolpath = scale_and_mirror_toolpath(toolpath, mirror);
=======
    if (tsp_2opt) {
        tsp_solver::tsp_2opt( toolpath, point_type(0, 0) );
    } else {
        tsp_solver::nearest_neighbour( toolpath, point_type(0, 0) );
    }
    auto scaled_toolpath = scale_and_mirror_toolpath(toolpath, mirror, mirror_axis);
>>>>>>> f664fbca
    if (mill->optimise)
    {
        for (const shared_ptr<icoords>& ring : scaled_toolpath)
        {
            toolpath_optimised.push_back(make_shared<icoords>());
            bg::simplify(*ring, *(toolpath_optimised.back()), mill->tolerance);
        }

        return toolpath_optimised;
    }
    else
        return scaled_toolpath;
}

void Surface_vectorial::save_debug_image(string message)
{
    const string filename = (boost::format("outp%d_%s.svg") % debug_image_index % message).str();
    svg_writer debug_image(build_filename(outputdir, filename), SVG_PIX_PER_IN, scale, bounding_box);

    srand(1);
    debug_image.add(*vectorial_surface, 1, true);

    ++debug_image_index;
}

void Surface_vectorial::enable_filling()
{
    fill = true;
}

void Surface_vectorial::add_mask(shared_ptr<Core> surface)
{
    mask = dynamic_pointer_cast<Surface_vectorial>(surface);

    if (mask)
    {
        auto masked_surface = make_shared<multi_polygon_type>();

        bg::intersection(*vectorial_surface, *(mask->vectorial_surface), *masked_surface);
        vectorial_surface = masked_surface;

        bg::envelope(*(mask->vectorial_surface), bounding_box);
    }
    else
        throw std::logic_error("Can't cast Core to Surface_vectorial");
}

vector<shared_ptr<icoords>> Surface_vectorial::scale_and_mirror_toolpath(
    const multi_linestring_type& mls, bool mirror) {
    vector<shared_ptr<icoords>> result;
    for (const auto& ls : mls) {
        icoords coords;
        for (const auto& point : ls) {
            if (mirror) {
                coords.push_back(make_pair((-point.x()) / double(scale),
                                           point.y() / double(scale)));
            } else {
                coords.push_back(make_pair(point.x() / double(scale),
                                           point.y() / double(scale)));
            }
        }
        result.push_back(make_shared<icoords>(coords));
    }
    return result;
}

unique_ptr<vector<polygon_type> > Surface_vectorial::offset_polygon(const multi_polygon_type& input,
                            const multi_polygon_type_fp& voronoi, multi_linestring_type& toolpath,
                            bool& contentions, coordinate_type offset, size_t index,
                            unsigned int steps)
{
    if (offset < 0)
        steps = 1;

    unique_ptr<vector<polygon_type> > polygons (new vector<polygon_type>(steps));
    list<list<const ring_type *> > rings (steps);
    auto ring_i = rings.begin();
    point_type last_point;

    auto push_point = [&](const point_type& point)
    {
        toolpath.back().push_back(point);
    };

    auto copy_ring_to_toolpath = [&](const ring_type& ring, unsigned int start)
    {
        const auto size_minus_1 = ring.size() - 1;
        unsigned int i = start;

        do
        {
            push_point(ring[i]);
            i = (i + 1) % size_minus_1;
        } while (i != start);

        push_point(ring[i]);
        last_point = ring[i];
    };

    auto find_first_nonempty = [&]()
    {
        for (auto i = rings.begin(); i != rings.end(); i++)
            if (!i->empty())
                return i;
        return rings.end();
    };

    auto find_closest_point_index = [&](const ring_type& ring)
    {
        const unsigned int size = ring.size();
        auto min_distance = bg::comparable_distance(ring[0], last_point);
        unsigned int index = 0;

        for (unsigned int i = 1; i < size; i++)
        {
            const auto distance = bg::comparable_distance(ring[i], last_point);

            if (distance < min_distance)
            {
                min_distance = distance;
                index = i;
            }
        }

        return index;
    };

    toolpath.push_back(linestring_type());

    bool outer_collapsed = false;

    for (unsigned int i = 0; i < steps; i++)
    {
        if (offset == 0)
        {
            (*polygons)[i] = input[index];
        }
        else if (offset > 0)
        {
            auto mpoly_fp = make_shared<multi_polygon_type_fp>();
            multi_polygon_type_fp mpoly_temp_fp;
            polygon_type_fp input_fp;
            bg::convert(input[index], input_fp);

            bg::buffer(input_fp, mpoly_temp_fp,
                       bg::strategy::buffer::distance_symmetric<coordinate_type>(offset * (i + 1)),
                       bg::strategy::buffer::side_straight(),
                       bg::strategy::buffer::join_round(points_per_circle),
                       //bg::strategy::buffer::join_miter(numeric_limits<coordinate_type>::max()),
                       bg::strategy::buffer::end_flat(),
                       bg::strategy::buffer::point_circle(30));

            bg::intersection(mpoly_temp_fp[0], voronoi[index], *mpoly_fp);
            bg::convert((*mpoly_fp)[0], (*polygons)[i]);

            if (!bg::equals((*mpoly_fp)[0], mpoly_temp_fp[0]))
                contentions = true;
        }
        else
        {
            if (mask)
            {
                multi_polygon_type_fp mpoly_temp_fp;
                multi_polygon_type_fp mask_fp;
                bg::convert(*(mask->vectorial_surface), mask_fp);
                bg::intersection(voronoi[index], mask_fp, mpoly_temp_fp);
                bg::convert(mpoly_temp_fp[0], (*polygons)[i]);
            }
            else
                bg::convert(voronoi[index], (*polygons)[i]);
        }

        if (i == 0)
            copy_ring_to_toolpath((*polygons)[i].outer(), 0);
        else
        {
            if (!outer_collapsed && bg::equals((*polygons)[i].outer(), (*polygons)[i - 1].outer()))
                outer_collapsed = true;

            if (!outer_collapsed)
                copy_ring_to_toolpath((*polygons)[i].outer(), find_closest_point_index((*polygons)[i].outer()));
        }

        for (const ring_type& ring : (*polygons)[i].inners())
            ring_i->push_back(&ring);
        
        ++ring_i;
    }

    ring_i = find_first_nonempty();

    while (ring_i != rings.end())
    {
        const ring_type *biggest = ring_i->front();
        const ring_type *prev = biggest;
        auto ring_j = next(ring_i);

        toolpath.push_back(linestring_type());
        copy_ring_to_toolpath(*biggest, 0);

        while (ring_j != rings.end())
        {
            list<const ring_type *>::iterator j;

            for (j = ring_j->begin(); j != ring_j->end(); j++)
            {
                if (bg::equals(**j, *prev))
                {
                    ring_j->erase(j);
                    break;
                }
                else
                {
                    if (bg::covered_by(**j, *prev))
                    {
                        auto index = find_closest_point_index(**j);
                        ring_type ring (prev->rbegin(), prev->rend());
                        linestring_type segment;

                        segment.push_back((**j)[index]);
                        segment.push_back(last_point);

                        if (bg::covered_by(segment, ring))
                        {
                            copy_ring_to_toolpath(**j, index);
                            prev = *j;
                            ring_j->erase(j);
                            break;
                        }
                    }
                }
            }

            if (j == ring_j->end())
                ring_j = rings.end();
            else
                ++ring_j;
        }

        ring_i->erase(ring_i->begin());
        ring_i = find_first_nonempty();
    }

    return polygons;
}

size_t Surface_vectorial::merge_near_points(multi_linestring_type& mls) {
    struct PointLessThan {
        bool operator()(const point_type& a, const point_type& b) const {
            return std::tie(a.x(), a.y()) < std::tie(b.x(), b.y());
        }
    };

    std::map<point_type, point_type, PointLessThan> points;
    for (const auto& ls : mls) {
        for (const auto& point : ls) {
            points[point] = point;
        }
    }
    // Merge points that are near one another.  This doesn't do a
    // great job but it's fast enough.
    size_t points_merged = 0;
    for (auto i = points.begin(); i != points.end(); i++) {
        for (auto j = i;
             j != points.upper_bound(point_type(i->second.x()+10,
                                                i->second.y()+10));
             j++) {
            if (!bg::equals(j->second, i->second) &&
                bg::comparable_distance(i->second, j->second) <= 100) {
                points_merged++;
                j->second = i->second;
            }
        }
    }
    if (points_merged > 0) {
        for (auto& ls : mls) {
            for (auto& point : ls) {
                point = points[point];
            }
        }
    }
    return points_merged;
}

multi_linestring_type Surface_vectorial::eulerian_paths(const multi_linestring_type& toolpaths) {
    // Merge points that are very close to each other because it makes
    // us more likely to find intersections that was can use.
    multi_linestring_type merged_toolpaths(toolpaths);
    merge_near_points(merged_toolpaths);

    // First we need to split all paths so that they don't cross.
    vector<segment_type_p> all_segments;
    for (const auto& toolpath : merged_toolpaths) {
        for (size_t i = 1; i < toolpath.size(); i++) {
            all_segments.push_back(
                segment_type_p(
                    point_type_p(toolpath[i-1].x(), toolpath[i-1].y()),
                    point_type_p(toolpath[i  ].x(), toolpath[i  ].y())));
        }
    }
    vector<segment_type_p> split_segments = segmentize(all_segments);

    multi_linestring_type segments_as_linestrings;
    for (const auto& segment : split_segments) {
        // Make a little 1-edge linestrings, filter out those that
        // aren't in the mask.
        linestring_type ls;
        ls.push_back(point_type(segment.low().x(), segment.low().y()));
        ls.push_back(point_type(segment.high().x(), segment.high().y()));
        segments_as_linestrings.push_back(ls);
    }

    // Make a minimal number of paths from those segments.
    struct PointLessThan {
      bool operator()(const point_type& a, const point_type& b) const {
          return std::tie(a.x(), a.y()) < std::tie(b.x(), b.y());
      }
    };

    return eulerian_paths::get_eulerian_paths<
      point_type,
      linestring_type,
      multi_linestring_type,
      PointLessThan>(segments_as_linestrings);
}


svg_writer::svg_writer(string filename, unsigned int pixel_per_in, coordinate_type scale, box_type bounding_box) :
    output_file(filename),
    bounding_box(bounding_box)
{
    const coordinate_type width =
        (bounding_box.max_corner().x() - bounding_box.min_corner().x()) * pixel_per_in / scale;
    const coordinate_type height =
        (bounding_box.max_corner().y() - bounding_box.min_corner().y()) * pixel_per_in / scale;

    //Some SVG readers does not behave well when viewBox is not specified
    const string svg_dimensions =
        str(boost::format("width=\"%1%\" height=\"%2%\" viewBox=\"0 0 %1% %2%\"") % width % height);

    mapper = unique_ptr<bg::svg_mapper<point_type> >
        (new bg::svg_mapper<point_type>(output_file, width, height, svg_dimensions));
    mapper->add(bounding_box);
}

template <typename multi_polygon_type_t>
void svg_writer::add(const multi_polygon_type_t& geometry, double opacity, bool stroke)
{
    string stroke_str = stroke ? "stroke:rgb(0,0,0);stroke-width:2" : "";

    for (const auto& poly : geometry)
    {
        const unsigned int r = rand() % 256;
        const unsigned int g = rand() % 256;
        const unsigned int b = rand() % 256;
        multi_polygon_type_t mpoly;

        multi_polygon_type_t new_bounding_box;
        bg::convert(bounding_box, new_bounding_box);
        bg::intersection(poly, new_bounding_box, mpoly);

        mapper->map(mpoly,
            str(boost::format("fill-opacity:%f;fill:rgb(%u,%u,%u);" + stroke_str) %
            opacity % r % g % b));
    }
}

void svg_writer::add(const vector<polygon_type>& geometries, double opacity, int r, int g, int b)
{
    if (r < 0 || g < 0 || b < 0)
    {
        r = rand() % 256;
        g = rand() % 256;
        b = rand() % 256;
    }

    for (unsigned int i = geometries.size(); i != 0; i--)
    {
        multi_polygon_type mpoly;

        bg::intersection(geometries[i - 1], bounding_box, mpoly);

        if (i == geometries.size())
        {
            mapper->map(mpoly,
                str(boost::format("fill-opacity:%f;fill:rgb(%u,%u,%u);stroke:rgb(0,0,0);stroke-width:2") %
                opacity % r % g % b));
        }
        else
        {
            mapper->map(mpoly, "fill:none;stroke:rgb(0,0,0);stroke-width:1");
        }
    }
}
<|MERGE_RESOLUTION|>--- conflicted
+++ resolved
@@ -144,17 +144,12 @@
     if (mill->eulerian_paths) {
         toolpath = eulerian_paths(toolpath);
     }
-<<<<<<< HEAD
-    tsp_solver::nearest_neighbour( toolpath, point_type(0, 0), 0.0001 );
-    auto scaled_toolpath = scale_and_mirror_toolpath(toolpath, mirror);
-=======
     if (tsp_2opt) {
         tsp_solver::tsp_2opt( toolpath, point_type(0, 0) );
     } else {
         tsp_solver::nearest_neighbour( toolpath, point_type(0, 0) );
     }
-    auto scaled_toolpath = scale_and_mirror_toolpath(toolpath, mirror, mirror_axis);
->>>>>>> f664fbca
+    auto scaled_toolpath = scale_and_mirror_toolpath(toolpath, mirror);
     if (mill->optimise)
     {
         for (const shared_ptr<icoords>& ring : scaled_toolpath)
