/*
 * This file is part of pcb2gcode.
 * 
 * Copyright (C) 2009, 2010 Patrick Birnzain <pbirnzain@users.sourceforge.net>
 * Copyright (C) 2010 Bernhard Kubicek <kubicek@gmx.at>
 * Copyright (C) 2013 Erik Schuster <erik@muenchen-ist-toll.de>
 * Copyright (C) 2014-2017 Nicola Corna <nicola@corna.info>
 *
 * pcb2gcode is free software: you can redistribute it and/or modify
 * it under the terms of the GNU General Public License as published by
 * the Free Software Foundation, either version 3 of the License, or
 * (at your option) any later version.
 * 
 * pcb2gcode is distributed in the hope that it will be useful,
 * but WITHOUT ANY WARRANTY; without even the implied warranty of
 * MERCHANTABILITY or FITNESS FOR A PARTICULAR PURPOSE.  See the
 * GNU General Public License for more details.
 * 
 * You should have received a copy of the GNU General Public License
 * along with pcb2gcode.  If not, see <http://www.gnu.org/licenses/>.
 */
 
#include "options.hpp"
#include "config.h"

#include <fstream>
#include <list>
#include <boost/exception/all.hpp>
#include <boost/algorithm/string.hpp>
#include "units.hpp"

#include <iostream>
using std::cerr;
using std::endl;

/******************************************************************************/
/*
 */
/******************************************************************************/
options&
options::instance()
{
    static options singleton;
    return singleton;
}

/******************************************************************************/
/*
 */
/******************************************************************************/
void options::parse(int argc, char** argv)
{
    // guessing causes problems when one option is the start of another
    // (--drill, --drill-diameter); see bug 3089930
    int style = po::command_line_style::default_style
                & ~po::command_line_style::allow_guessing;

    po::options_description generic;
    generic.add(instance().cli_options).add(instance().cfg_options);

    try
    {
        po::store(po::parse_command_line(argc, argv, generic, style),
                  instance().vm);
    }
    catch (std::logic_error& e)
    {
        cerr << "Error: You've supplied an invalid parameter.\n"
             << "Note that spindle speeds are integers!\n" << "Details: "
             << e.what() << endl;
        exit(ERR_UNKNOWNPARAMETER);
    }

    po::notify(instance().vm);

    if( !instance().vm["noconfigfile"].as<bool>() )
        parse_files();

    /*
     * this needs to be an extra step, as --basename modifies the default
     * values of the --...-output parameters
     */
    string basename = "";

    if (instance().vm.count("basename"))
    {
        basename = instance().vm["basename"].as<string>() + "_";
    }

    string front_output = "--front-output=" + basename + "front.ngc";
    string back_output = "--back-output=" + basename + "back.ngc";
    string outline_output = "--outline-output=" + basename + "outline.ngc";
    string drill_output = "--drill-output=" + basename + "drill.ngc";

    const char *fake_basename_command_line[] = { "", front_output.c_str(),
                                                 back_output.c_str(),
                                                 outline_output.c_str(),
                                                 drill_output.c_str()
                                               };

    po::store(
        po::parse_command_line(5, (char**) fake_basename_command_line,
                               generic, style),
        instance().vm);

    //Default value for outline-width
    const char *fake_outline_width_command_line[] = { "",
                                            instance().vm["metric"].as<bool>() ?
                                            "--outline-width=0.15" :
                                            "--outline-width=0.059" };

    if (!instance().vm.count("outline-width"))
        po::store(po::parse_command_line(2,
                        (char**) fake_outline_width_command_line,
                        generic, style), instance().vm);

    if (instance().vm.count("tolerance"))
    {
        if (instance().vm.count("g64"))
        {
            cerr << "You can't specify both tolerance and g64!\n";
            exit(ERR_BOTHTOLERANCEG64);
        }
    }
    else
    {
        const double cfactor = instance().vm["metric"].as<bool>() ? 25.4 : 1;
        double tolerance;

        if (instance().vm.count("g64"))
        {
            tolerance = instance().vm["g64"].as<double>();
        }
        else
        {
            if (instance().vm["vectorial"].as<bool>())
                tolerance = 0.0004 * cfactor;
            else
                tolerance = 2.0 / instance().vm["dpi"].as<int>() * cfactor;
        }

        string tolerance_str = "--tolerance=" + to_string(tolerance);

        const char *fake_tolerance_command_line[] = { "",
                                            tolerance_str.c_str() };

        po::store(po::parse_command_line(2,
                        (char**) fake_tolerance_command_line,
                        generic, style), instance().vm);
    }

    po::notify(instance().vm);
}

/******************************************************************************/
/*
 */
/******************************************************************************/
string options::help()
{
    std::stringstream msg;
    msg << PACKAGE_STRING << "\n\n";
    msg << instance().cli_options << instance().cfg_options;
    return msg.str();
}

/******************************************************************************/
/*
 */
/******************************************************************************/
void options::parse_files()
{

    std::string file("millproject");

    try
    {
        std::ifstream stream;

        try
        {
            stream.open(file.c_str());
            po::store(po::parse_config_file(stream, instance().cfg_options),
                      instance().vm);
        }
        catch (std::exception& e)
        {
            cerr << "Error parsing configuration file \"" << file << "\": "
                 << e.what() << endl;
        }

        stream.close();
    }
    catch (std::exception& e)
    {
        cerr << "Error reading configuration file \"" << file << "\": "
             << e.what() << endl;
    }

    po::notify(instance().vm);
}

/******************************************************************************/
/*
 */
/******************************************************************************/
options::options()
         : cli_options("command line only options"), cfg_options("generic options (CLI and config files)") {

   cli_options.add_options()(
            "noconfigfile", po::value<bool>()->default_value(false)->implicit_value(true), "ignore any configuration file")(
            "help,?", "produce help message")(
            "version", "show the current software version");
            
   cfg_options.add_options()(
            "front", po::value<string>(),"front side RS274-X .gbr")(
            "back", po::value<string>(), "back side RS274-X .gbr")(
            "outline", po::value<string>(), "pcb outline polygon RS274-X .gbr")(
            "drill", po::value<string>(), "Excellon drill file")(
            "svg", po::value<string>(), "[DEPRECATED] use --vectorial, SVGs will be generated automatically; this option has no effect")(
<<<<<<< HEAD
            "zwork", po::value<Length>(),
            "milling depth in inches (Z-coordinate while engraving)")(
=======
            "zwork", po::value<double>(), "milling depth in inches (Z-coordinate while engraving)")(
>>>>>>> f664fbca
            "zsafe", po::value<double>(), "safety height (Z-coordinate during rapid moves)")(
            "offset", po::value<Length>(), "distance between the PCB traces and the end mill path in inches; usually half the isolation width")(
            "voronoi", po::value<bool>()->default_value(false)->implicit_value(true), "generate voronoi regions (requires --vectorial)")(
            "spinup-time", po::value<double>()->default_value(1), "time required to the spindle to reach the correct speed")(
            "spindown-time", po::value<double>(), "time required to the spindle to return to 0 rpm")(
            "mill-feed", po::value<Velocity>(), "feed while isolating in [i/m] or [mm/m]")(
            "mill-vertfeed", po::value<double>(), "vertical feed while isolating in [i/m] or [mm/m]")(
            "mill-speed", po::value<Frequency>(), "spindle rpm when milling")(
            "milldrill", po::value<bool>()->default_value(false)->implicit_value(true), "drill using the mill head")(
            "milldrill-diameter", po::value<double>(), "diameter of the end mill used for drilling with --milldrill")(
            "nog81", po::value<bool>()->default_value(false)->implicit_value(true), "replace G81 with G0+G1")(
            "nog91-1", po::value<bool>()->default_value(false)->implicit_value(true), "do not explicitly set G91.1 in drill headers")(
            "extra-passes", po::value<int>()->default_value(0), "specify the the number of extra isolation passes, increasing the isolation width half the tool diameter with each pass")(
            "fill-outline", po::value<bool>()->default_value(true)->implicit_value(true), "accept a contour instead of a polygon as outline (enabled by default)")(
            "outline-width", po::value<double>(), "width of the outline, used only when vectorial is disabled")(
            "cutter-diameter", po::value<double>(), "diameter of the end mill used for cutting out the PCB")(
            "zcut", po::value<double>(), "PCB cutting depth in inches")(
            "cut-feed", po::value<double>(), "PCB cutting feed in [i/m] or [mm/m]")(
            "cut-vertfeed", po::value<double>(), "PCB vertical cutting feed in [i/m] or [mm/m]")(
            "cut-speed", po::value<int>(), "spindle rpm when cutting")(
            "cut-infeed", po::value<double>(), "maximum cutting depth; PCB may be cut in multiple passes")(
            "cut-front", po::value<bool>()->implicit_value(true), "[DEPRECATED, use cut-side instead] cut from front side. ")(
            "cut-side", po::value<string>()->default_value("auto"), "cut side; valid choices are front, back or auto (default)")(
            "zdrill", po::value<double>(), "drill depth")(
            "zchange", po::value<double>(), "tool changing height")(
            "zchange-absolute", po::value<bool>()->default_value(false)->implicit_value(true), "use zchange as a machine coordinates height (G53)")(
            "drill-feed", po::value<double>(), "drill feed in [i/m] or [mm/m]")(
            "drill-speed", po::value<int>(), "spindle rpm when drilling")(
            "drill-front", po::value<bool>()->implicit_value(true), "[DEPRECATED, use drill-side instead] drill through the front side of board")(
            "drill-side", po::value<string>()->default_value("auto"), "drill side; valid choices are front, back or auto (default)")(
            "onedrill", po::value<bool>()->default_value(false)->implicit_value(true), "use only one drill bit size")(
            "metric", po::value<bool>()->default_value(false)->implicit_value(true), "use metric units for parameters. does not affect gcode output")(
            "metricoutput", po::value<bool>()->default_value(false)->implicit_value(true), "use metric units for output")(
            "optimise", po::value<bool>()->default_value(true)->implicit_value(true), "Reduce output file size by up to 40% while accepting a little loss of precision (enabled by default).")(
            "eulerian-paths", po::value<bool>()->default_value(true)->implicit_value(true), "Don't mill the same path twice if milling loops overlap.  This can save up to 50% of milling time.  Enabled by default.")(
            "bridges", po::value<double>()->default_value(0), "add bridges with the given width to the outline cut")(
            "bridgesnum", po::value<unsigned int>()->default_value(2), "specify how many bridges should be created")(
            "zbridges", po::value<double>(), "bridges height (Z-coordinates while engraving bridges, default to zsafe) ")(
            "tile-x", po::value<int>()->default_value(1), "number of tiling columns. Default value is 1")(
            "tile-y", po::value<int>()->default_value(1), "number of tiling rows. Default value is 1")(
            "al-front", po::value<bool>()->default_value(false)->implicit_value(true),
            "enable the z autoleveller for the front layer")(
            "al-back", po::value<bool>()->default_value(false)->implicit_value(true),
            "enable the z autoleveller for the back layer")(
            "software", po::value<string>(), "choose the destination software (useful only with the autoleveller). Supported programs are linuxcnc, mach3, mach4 and custom")(
            "al-x", po::value<double>(), "width of the x probes")(
            "al-y", po::value<double>(), "width of the y probes")(
            "al-probefeed", po::value<double>(), "speed during the probing")(
            "al-probe-on", po::value<string>()->default_value("(MSG, Attach the probe tool)@M0 ( Temporary machine stop. )"), "execute this commands to enable the probe tool (default is M0)")(
            "al-probe-off", po::value<string>()->default_value("(MSG, Detach the probe tool)@M0 ( Temporary machine stop. )"), "execute this commands to disable the probe tool (default is M0)")(
            "al-probecode", po::value<string>()->default_value("G31"), "custom probe code (default is G31)")(
            "al-probevar", po::value<unsigned int>()->default_value(2002), "number of the variable where the result of the probing is saved (default is 2002)")(
            "al-setzzero", po::value<string>()->default_value("G92 Z0"), "gcode for setting the actual position as zero (default is G92 Z0)")(
            "dpi", po::value<int>()->default_value(1000), "virtual photoplot resolution")(
            "vectorial", po::value<bool>()->default_value(false)->implicit_value(true), "EXPERIMENTAL!! Enable the experimental vectorial core")(
            "zero-start", po::value<bool>()->default_value(false)->implicit_value(true), "set the starting point of the project at (0,0)")(
            "g64", po::value<double>(), "[DEPRECATED, use tolerance instead] maximum deviation from toolpath, overrides internal calculation")(
            "tolerance", po::value<double>(), "maximum toolpath tolerance")(
            "nog64", po::value<bool>()->default_value(false)->implicit_value(true), "do not set an explicit g64")(
            "mirror-absolute", po::value<bool>()->default_value(false)->implicit_value(true), "mirror back side along absolute zero instead of board center")(
            "tsp-2opt", po::value<bool>()->default_value(true)->implicit_value(true), "use TSP 2OPT to find a faster toolpath (but slows down gcode generation)")(
            "output-dir", po::value<string>()->default_value(""), "output directory")(
            "basename", po::value<string>(), "prefix for default output file names")(
            "front-output", po::value<string>()->default_value("front.ngc"), "output file for front layer")(
            "back-output", po::value<string>()->default_value("back.ngc"), "output file for back layer")(
            "outline-output", po::value<string>()->default_value("outline.ngc"), "output file for outline")(
            "drill-output", po::value<string>()->default_value("drill.ngc"), "output file for drilling")(
            "preamble-text", po::value<string>(), "preamble text file, inserted at the very beginning as a comment.")(
            "preamble", po::value<string>(), "gcode preamble file, inserted at the very beginning.")(
            "postamble", po::value<string>(), "gcode postamble file, inserted before M9 and M2.")(
            "no-export", po::value<bool>()->default_value(false)->implicit_value(true), "skip the exporting process");
}

/******************************************************************************/
/*
 */
/******************************************************************************/
static void check_generic_parameters(po::variables_map const& vm)
{

    //---------------------------------------------------------------------------
    //Check dpi parameter:

    if (vm["dpi"].as<int>() < 100)
    {
        cerr << "Warning: very low DPI value." << endl;
    }
    else if (vm["dpi"].as<int>() > 10000)
    {
        cerr << "Warning: very high DPI value, processing may take extremely long"
             << endl;
    }

    //---------------------------------------------------------------------------
    //Check spinup(down)-time parameters:

    if (vm["spinup-time"].as<double>() < 0)
    {
        cerr << "spinup-time can't be negative!\n";
        exit(ERR_NEGATIVESPINUP);
    }

    if (vm.count("spindown-time") && vm["spindown-time"].as<double>() < 0)
    {
        cerr << "spindown-time can't be negative!\n";
        exit(ERR_NEGATIVESPINDOWN);
    }

    //---------------------------------------------------------------------------
    //Check g64 parameter:

    if (vm.count("g64"))
    {
        cerr << "g64 is deprecated, use tolerance.\n";
    }

    //---------------------------------------------------------------------------
    //Check tolerance parameter:

    //Upper threshold value of tolerance parameter for warning
    double tolerance_th = vm["metric"].as<bool>() ? 0.2 : 0.008;

    if (vm.count("tolerance"))              //tolerance parameter is given
    {
        if (vm["tolerance"].as<double>() > tolerance_th)
            cerr << "Warning: high tolerance value (allowed deviation from toolpath) given.\n"
                 << endl;

        else if (vm["tolerance"].as<double>() == 0)
            cerr << "Warning: Deviation from commanded toolpath set to 0 (tolerance=0). No smooth milling is most likely!\n"
                 << endl;

        else if (vm["tolerance"].as<double>() < 0)
        {
            cerr << "tolerance can't be negative!\n";
            exit(ERR_NEGATIVETOLERANCE);
        }
    }
    
    //---------------------------------------------------------------------------
    //Check svg parameter:

    if (vm.count("svg"))
    {
        cerr << "--svg is deprecated and has no effect anymore, use --vectorial to generate SVGs.\n";
    }

    //---------------------------------------------------------------------------
    //Check for available board dimensions:

    if (vm.count("drill")
            && !(vm.count("front") || vm.count("back") || vm.count("outline")))
    {
        cerr << "Warning: Board dimensions unknown. Gcode for drilling will be probably misaligned.\n";
    }
    
    //---------------------------------------------------------------------------
    //Check for tile parameters

    if (vm["tile-x"].as<int>() < 1)
    {
        cerr << "tile-x can't be negative!\n";
        exit(ERR_NEGATIVETILEX);
    }
    
    if (vm["tile-y"].as<int>() < 1)
    {
        cerr << "tile-y can't be negative!\n";
        exit(ERR_NEGATIVETILEY);
    }

    //---------------------------------------------------------------------------
    //Check for safety height parameter:

    if (!vm.count("zsafe"))
    {
        cerr << "Error: Safety height not specified.\n";
        exit(ERR_NOZSAFE);
    }

    //---------------------------------------------------------------------------
    //Check for zchange parameter parameter:

    if (!vm.count("zchange"))
    {
        cerr << "Error: Tool changing height not specified.\n";
        exit(ERR_NOZCHANGE);
    }

    //---------------------------------------------------------------------------
    //Check for autoleveller parameters

    if (vm["al-front"].as<bool>() || vm["al-back"].as<bool>())
    {
        const string software = vm.count("software") ? vm["software"].as<string>() : "";

        if (!vm.count("software") ||
                ( !boost::iequals( software, "linuxcnc" ) &&	//boost::iequals is case insensitive
                  !boost::iequals( software, "mach3" ) &&
                  !boost::iequals( software, "mach4" ) &&
                  !boost::iequals( software, "custom" ) ) )
        {
            cerr << "Error: unspecified or unsupported software, please specify a supported software (linuxcnc, mach3, mach4 or custom).\n";
            exit(ERR_NOSOFTWARE);
        }

        if (!vm.count("al-x"))
        {
            cerr << "Error: autoleveller probe width x not specified.\n";
            exit(ERR_NOALX);
        }
        else if (vm["al-x"].as<double>() <= 0)
        {
            cerr << "Error: al-x < 0!" << endl;
            exit(ERR_NEGATIVEALX);
        }

        if (!vm.count("al-y"))
        {
            cerr << "Error: autoleveller probe width y not specified.\n";
            exit(ERR_NOALY);
        }
        else if (vm["al-y"].as<double>() <= 0)
        {
            cerr << "Error: al-y < 0!" << endl;
            exit(ERR_NEGATIVEALY);
        }

        if (!vm.count("al-probefeed"))
        {
            cerr << "Error: autoleveller probe feed rate not specified.\n";
            exit(ERR_NOALPROBEFEED);
        }
        else if (vm["al-probefeed"].as<double>() <= 0)
        {
            cerr << "Error: al-probefeed < 0!" << endl;
            exit(ERR_NEGATIVEPROBEFEED);
        }

    }
}

/******************************************************************************/
/*
 */
/******************************************************************************/
static void check_milling_parameters(po::variables_map const& vm)
{

    double unit;      //factor for imperial/metric conversion

    unit = vm["metric"].as<bool>() ? (1. / 25.4) : 1;

    if (vm.count("front") || vm.count("back"))
    {

        if (!vm.count("zwork"))
        {
            cerr << "Error: --zwork not specified.\n";
            exit(ERR_NOZWORK);
        }
        else if (vm["zwork"].as<Length>().asDouble() > 0)
        {
            cerr << "Warning: Engraving depth (--zwork) is greater than zero!\n";
        }

        if (vm["voronoi"].as<bool>())
        {
            if (!vm["vectorial"].as<bool>())
            {
                cerr << "Error: --voronoi requires --vectorial.\n";
                exit(ERR_VORONOINOVECTORIAL);
            }

            if (!vm.count("outline"))
            {
                cerr << "Error: --voronoi requires an outline.\n";
                exit(ERR_VORONOINOOUTLINE);
            }
        }
        else
        {
            if (!vm.count("offset"))
            {
                cerr << "Error: Engraving --offset not specified.\n";
                exit(ERR_NOOFFSET);
            }
        }

        if (!vm.count("mill-feed"))
        {
            cerr << "Error: Milling feed [i/m or mm/m] not specified.\n";
            exit(ERR_NOMILLFEED);
        }

        if (!vm.count("mill-speed"))
        {
            cerr << "Error: Milling speed [rpm] not specified.\n";
            exit(ERR_NOMILLSPEED);
        }

        // required parameters present. check for validity.
        if (vm["zsafe"].as<double>() <= vm["zwork"].as<Length>().asInch(unit))
        {
            cerr << "Error: The safety height --zsafe is lower than the milling "
                 << "height --zwork. Are you sure this is correct?\n";
            exit(ERR_ZSAFELOWERZWORK);
        }

        if (vm["mill-feed"].as<Velocity>().asDouble() <= 0)
        {
            cerr << "Error: Negative or equal to 0 milling feed (--mill-feed).\n";
            exit(ERR_NEGATIVEMILLFEED);
        }

        if (vm.count("mill-vertfeed") && vm["mill-vertfeed"].as<double>() <= 0)
        {
            cerr << "Error: Negative or equal to 0 vertical milling feed (--mill-vertfeed).\n";
            exit(ERR_NEGATIVEMILLVERTFEED);
        }

        if (vm["mill-speed"].as<Frequency>().asDouble() < 0)
        {
            cerr << "Error: --mill-speed < 0.\n";
            exit(ERR_NEGATIVEMILLSPEED);
        }
    }
}

/******************************************************************************/
/*
 */
/******************************************************************************/
static void check_drilling_parameters(po::variables_map const& vm)
{

    //only check the parameters if a drill file is given
    if (vm.count("drill"))
    {

        if (!vm.count("zdrill"))
        {
            cerr << "Error: Drilling depth (--zdrill) not specified.\n";
            exit(ERR_NOZDRILL);
        }

        if (vm["zsafe"].as<double>() <= vm["zdrill"].as<double>())
        {
            cerr << "Error: The safety height --zsafe is lower than the drilling "
                 << "height --zdrill!\n";
            exit(ERR_ZSAFELOWERZDRILL);
        }

        if (!vm.count("zchange"))
        {
            cerr << "Error: Drill bit changing height (--zchange) not specified.\n";
            exit(ERR_NOZCHANGE);
        }
        else if (vm["zchange"].as<double>() <= vm["zdrill"].as<double>())
        {
            cerr << "Error: The safety height --zsafe is lower than the tool "
                 << "change height --zchange!\n";
            exit(ERR_ZSAFELOWERZCHANGE);
        }

        if (!vm.count("drill-feed"))
        {
            cerr << "Error:: Drilling feed (--drill-feed) not specified.\n";
            exit(ERR_NODRILLFEED);
        }
        else if (vm["drill-feed"].as<double>() <= 0)
        {
            cerr << "Error: The drilling feed --drill-feed is <= 0.\n";
            exit(ERR_NEGATIVEDRILLFEED);
        }

        if (!vm.count("drill-speed"))
        {
            cerr << "Error: Drilling spindle RPM (--drill-speed) not specified.\n";
            exit(ERR_NODRILLSPEED);
        }
        else if (vm["drill-speed"].as<int>() < 0)         //no need to support both directions?
        {
            cerr << "Error: --drill-speed < 0.\n";
            exit(ERR_NEGATIVEDRILLSPEED);
        }

        if (vm.count("drill-front"))
        {
            cerr << "drill-front is deprecated, use drill-side.\n";

            if (!vm["drill-side"].defaulted())
            {
                cerr << "You can't specify both drill-front and drill-side!\n";
                exit(ERR_BOTHDRILLFRONTSIDE);
            }
        }

        if (!vm["drill-side"].defaulted())
        {
            const string drillside = vm["drill-side"].as<string>();

            if( !boost::iequals( drillside, "auto" ) &&
                !boost::iequals( drillside, "front" ) &&
                !boost::iequals( drillside, "back" ) )
            {
                cerr << "drill-side can only be auto, front or back";
                exit(ERR_UNKNOWNDRILLSIDE);
            }
        }
    }

}

/******************************************************************************/
/*
 */
/******************************************************************************/
static void check_cutting_parameters(po::variables_map const& vm)
{

    //only check the parameters if an outline file is given or milldrill is enabled
    if (vm.count("outline") || (vm.count("drill") && vm["milldrill"].as<bool>()))
    {
        if (vm["fill-outline"].as<bool>() && !vm["vectorial"].as<bool>())
        {
            if (!vm.count("outline-width"))
            {
                cerr << "Error: For outline filling, a width (--outline-width) has to be specified.\n";
                exit(ERR_NOOUTLINEWIDTH);
            }
            else
            {
                double outline_width = vm["outline-width"].as<double>();
                if (outline_width < 0)
                {
                    cerr << "Error: Specified outline width is less than zero!\n";
                    exit(ERR_NEGATIVEOUTLINEWIDTH);
                }
                else if (outline_width == 0)
                {
                    cerr << "Error. Specified outline width is zero!\n";
                    exit(ERR_ZEROOUTLINEWIDTH);
                }
                else
                {
                    std::stringstream width_sb;
                    if ((vm["metric"].as<bool>() && outline_width >= 10)
                            || (!vm["metric"].as<bool>() && outline_width >= 0.4))
                    {
                        width_sb << outline_width
                                 << (vm["metric"].as<bool>() ? " mm" : " inch");
                        cerr << "Warning: You specified an outline-width of "
                             << width_sb.str() << "!\n";
                    }
                }
            }
        }

        if (!vm.count("zcut"))
        {
            cerr << "Error: Board cutting depth (--zcut) not specified.\n";
            exit(ERR_NOZCUT);
        }
        else if (vm["zcut"].as<double>() > 0)
        {
            cerr << "Error: Cutting depth (--zcut) is greater than zero!\n";
            exit(ERR_NEGATIVEZWORK);
        }

        if (!vm.count("cutter-diameter"))
        {
            cerr << "Error: Cutter diameter not specified.\n";
            exit(ERR_NOCUTTERDIAMETER);
        }

        if (!vm.count("cut-feed"))
        {
            cerr << "Error: Board cutting feed (--cut-feed) not specified.\n";
            exit(ERR_NOCUTFEED);
        }

        if (!vm.count("cut-speed"))
        {
            cerr << "Error: Board cutting spindle RPM (--cut-speed) not specified.\n";
            exit(ERR_NOCUTSPEED);
        }

        if (!vm.count("cut-infeed"))
        {
            cerr << "Error: Board cutting infeed (--cut-infeed) not specified.\n";
            exit(ERR_NOCUTINFEED);
        }

        if (vm["zsafe"].as<double>() <= vm["zcut"].as<double>())
        {
            cerr << "Error: The safety height --zsafe is lower than the cutting "
                 << "height --zcut!\n";
            exit(ERR_ZSAFELOWERZCUT);
        }

        if (vm["cut-feed"].as<double>() <= 0)
        {
            cerr << "Error: The cutting feed --cut-feed is <= 0.\n";
            exit(ERR_NEGATIVECUTFEED);
        }

        if (vm.count("cut-vertfeed") && vm["cut-vertfeed"].as<double>() <= 0)
        {
            cerr << "Error: The cutting vertical feed --cut-feed is <= 0.\n";
            exit(ERR_NEGATIVECUTVERTFEED);
        }

        if (vm["cut-speed"].as<int>() < 0)        //no need to support both directions?
        {
            cerr << "Error: The cutting spindle speed --cut-speed is lower than 0.\n";
            exit(ERR_NEGATIVESPINDLESPEED);
        }

        if (vm["cut-infeed"].as<double>() < 0.001)
        {
            cerr << "Error: The cutting infeed --cut-infeed. seems too low.\n";
            exit(ERR_LOWCUTINFEED);
        }

        if (vm["bridges"].as<double>() < 0)
        {
            cerr << "Error: negative bridge value.\n";
            exit(ERR_NEGATIVEBRIDGE);
        }

        if (vm["bridges"].as<double>() > 0 && !vm["optimise"].as<bool>() &&
                !vm["vectorial"].as<bool>() )
        {
            cerr << "Error: \"bridges\" requires either \"optimise\" or \"vectorial\".\n";
            exit(ERR_BRIDGENOOPTIMISE);
        }

        if (vm.count("cut-front"))
        {
            cerr << "cut-front is deprecated, use cut-side.\n";

            if (!vm["cut-side"].defaulted())
            {
                cerr << "You can't specify both cut-front and cut-side!\n";
                exit(ERR_BOTHCUTFRONTSIDE);
            }
        }

        if (!vm["cut-side"].defaulted())
        {
            const string cutside = vm["cut-side"].as<string>();

            if( !boost::iequals( cutside, "auto" ) &&
                !boost::iequals( cutside, "front" ) &&
                !boost::iequals( cutside, "back" ) )
            {
                cerr << "cut-side can only be auto, front or back";
                exit(ERR_UNKNOWNCUTSIDE);
            }
        }
    }
}

/******************************************************************************/
/*
 */
/******************************************************************************/
void options::check_parameters()
{

    po::variables_map const& vm = instance().vm;

    try
    {
        check_generic_parameters(vm);
        check_milling_parameters(vm);
        check_cutting_parameters(vm);
        check_drilling_parameters(vm);
    }
    catch (std::runtime_error& re)
    {
        cerr << "Error: Invalid parameter. :-(\n";
        exit(ERR_INVALIDPARAMETER);
    }
}<|MERGE_RESOLUTION|>--- conflicted
+++ resolved
@@ -218,12 +218,7 @@
             "outline", po::value<string>(), "pcb outline polygon RS274-X .gbr")(
             "drill", po::value<string>(), "Excellon drill file")(
             "svg", po::value<string>(), "[DEPRECATED] use --vectorial, SVGs will be generated automatically; this option has no effect")(
-<<<<<<< HEAD
-            "zwork", po::value<Length>(),
-            "milling depth in inches (Z-coordinate while engraving)")(
-=======
-            "zwork", po::value<double>(), "milling depth in inches (Z-coordinate while engraving)")(
->>>>>>> f664fbca
+            "zwork", po::value<Length>(), "milling depth in inches (Z-coordinate while engraving)")(
             "zsafe", po::value<double>(), "safety height (Z-coordinate during rapid moves)")(
             "offset", po::value<Length>(), "distance between the PCB traces and the end mill path in inches; usually half the isolation width")(
             "voronoi", po::value<bool>()->default_value(false)->implicit_value(true), "generate voronoi regions (requires --vectorial)")(
