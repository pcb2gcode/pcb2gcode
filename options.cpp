/*
 * This file is part of pcb2gcode.
 * 
 * Copyright (C) 2009, 2010 Patrick Birnzain <pbirnzain@users.sourceforge.net>
 * Copyright (C) 2010 Bernhard Kubicek <kubicek@gmx.at>
 * Copyright (C) 2013 Erik Schuster <erik@muenchen-ist-toll.de>
 * Copyright (C) 2014-2017 Nicola Corna <nicola@corna.info>
 *
 * pcb2gcode is free software: you can redistribute it and/or modify
 * it under the terms of the GNU General Public License as published by
 * the Free Software Foundation, either version 3 of the License, or
 * (at your option) any later version.
 * 
 * pcb2gcode is distributed in the hope that it will be useful,
 * but WITHOUT ANY WARRANTY; without even the implied warranty of
 * MERCHANTABILITY or FITNESS FOR A PARTICULAR PURPOSE.  See the
 * GNU General Public License for more details.
 * 
 * You should have received a copy of the GNU General Public License
 * along with pcb2gcode.  If not, see <http://www.gnu.org/licenses/>.
 */
 
#include "options.hpp"
#include "config.h"

#include <fstream>
#include <list>
#include <boost/exception/all.hpp>
#include <boost/algorithm/string.hpp>
#include "units.hpp"

#include <iostream>
using std::cerr;
using std::endl;

/******************************************************************************/
/*
 */
/******************************************************************************/
options&
options::instance()
{
    static options singleton;
    return singleton;
}

/******************************************************************************/
/*
 */
/******************************************************************************/
void options::parse(int argc, char** argv)
{
    // guessing causes problems when one option is the start of another
    // (--drill, --drill-diameter); see bug 3089930
    int style = po::command_line_style::default_style
                & ~po::command_line_style::allow_guessing;

    po::options_description generic;
    generic.add(instance().cli_options).add(instance().cfg_options);

    try
    {
        po::store(po::parse_command_line(argc, argv, generic, style),
                  instance().vm);
    }
    catch (std::logic_error& e)
    {
        cerr << "Error: You've supplied an invalid parameter.\n"
             << "Note that spindle speeds are integers!\n" << "Details: "
             << e.what() << endl;
        exit(ERR_UNKNOWNPARAMETER);
    }

    po::notify(instance().vm);

    if( !instance().vm["noconfigfile"].as<bool>() )
        parse_files();

    /*
     * this needs to be an extra step, as --basename modifies the default
     * values of the --...-output parameters
     */
    string basename = "";

    if (instance().vm.count("basename"))
    {
        basename = instance().vm["basename"].as<string>() + "_";
    }

    string front_output = "--front-output=" + basename + "front.ngc";
    string back_output = "--back-output=" + basename + "back.ngc";
    string outline_output = "--outline-output=" + basename + "outline.ngc";
    string drill_output = "--drill-output=" + basename + "drill.ngc";

    const char *fake_basename_command_line[] = { "", front_output.c_str(),
                                                 back_output.c_str(),
                                                 outline_output.c_str(),
                                                 drill_output.c_str()
                                               };

    po::store(
        po::parse_command_line(5, (char**) fake_basename_command_line,
                               generic, style),
        instance().vm);

    //Default value for outline-width
    const char *fake_outline_width_command_line[] = { "",
                                            instance().vm["metric"].as<bool>() ?
                                            "--outline-width=0.15" :
                                            "--outline-width=0.059" };

    if (!instance().vm.count("outline-width"))
        po::store(po::parse_command_line(2,
                        (char**) fake_outline_width_command_line,
                        generic, style), instance().vm);

    if (instance().vm.count("tolerance"))
    {
        if (instance().vm.count("g64"))
        {
            cerr << "You can't specify both tolerance and g64!\n";
            exit(ERR_BOTHTOLERANCEG64);
        }
    }
    else
    {
        const double cfactor = instance().vm["metric"].as<bool>() ? 25.4 : 1;
        double tolerance;

        if (instance().vm.count("g64"))
        {
            tolerance = instance().vm["g64"].as<double>();
        }
        else
        {
            if (instance().vm["vectorial"].as<bool>())
                tolerance = 0.0004 * cfactor;
            else
                tolerance = 2.0 / instance().vm["dpi"].as<int>() * cfactor;
        }

        string tolerance_str = "--tolerance=" + to_string(tolerance);

        const char *fake_tolerance_command_line[] = { "",
                                            tolerance_str.c_str() };

        po::store(po::parse_command_line(2,
                        (char**) fake_tolerance_command_line,
                        generic, style), instance().vm);
    }

    po::notify(instance().vm);
}

/******************************************************************************/
/*
 */
/******************************************************************************/
string options::help()
{
    std::stringstream msg;
    msg << PACKAGE_STRING << "\n\n";
    msg << instance().cli_options << instance().cfg_options;
    return msg.str();
}

/******************************************************************************/
/*
 */
/******************************************************************************/
void options::parse_files()
{

    std::string file("millproject");

    try
    {
        std::ifstream stream;

        try
        {
            stream.open(file.c_str());
            po::store(po::parse_config_file(stream, instance().cfg_options),
                      instance().vm);
        }
        catch (std::exception& e)
        {
            cerr << "Error parsing configuration file \"" << file << "\": "
                 << e.what() << endl;
        }

        stream.close();
    }
    catch (std::exception& e)
    {
        cerr << "Error reading configuration file \"" << file << "\": "
             << e.what() << endl;
    }

    po::notify(instance().vm);
}

/******************************************************************************/
/*
 */
/******************************************************************************/
options::options()
         : cli_options("command line only options"), cfg_options("generic options (CLI and config files)") {

   cli_options.add_options()(
            "noconfigfile", po::value<bool>()->default_value(false)->implicit_value(true), "ignore any configuration file")(
            "help,?", "produce help message")(
            "version", "show the current software version");
            
   cfg_options.add_options()(
            "front", po::value<string>(),"front side RS274-X .gbr")(
            "back", po::value<string>(), "back side RS274-X .gbr")(
            "outline", po::value<string>(), "pcb outline polygon RS274-X .gbr")(
            "drill", po::value<string>(), "Excellon drill file")(
            "svg", po::value<string>(), "[DEPRECATED] use --vectorial, SVGs will be generated automatically; this option has no effect")(
            "zwork", po::value<Length>(),
            "milling depth in inches (Z-coordinate while engraving)")(
            "zsafe", po::value<double>(), "safety height (Z-coordinate during rapid moves)")(
            "offset", po::value<Length>(), "distance between the PCB traces and the end mill path in inches; usually half the isolation width")(
            "voronoi", po::value<bool>()->default_value(false)->implicit_value(true), "generate voronoi regions (requires --vectorial)")(
<<<<<<< HEAD
            "mill-feed", po::value<Velocity>(), "feed while isolating in [i/m] or [mm/m]")(
=======
            "spinup-time", po::value<double>()->default_value(1), "time required to the spindle to reach the correct speed")(
            "spindown-time", po::value<double>(), "time required to the spindle to return to 0 rpm")(
            "mill-feed", po::value<double>(), "feed while isolating in [i/m] or [mm/m]")(
>>>>>>> 3cca03ae
            "mill-vertfeed", po::value<double>(), "vertical feed while isolating in [i/m] or [mm/m]")(
            "mill-speed", po::value<Frequency>(), "spindle rpm when milling")(
            "milldrill", po::value<bool>()->default_value(false)->implicit_value(true), "drill using the mill head")(
            "milldrill-diameter", po::value<double>(), "diameter of the end mill used for drilling with --milldrill")(
            "nog81", po::value<bool>()->default_value(false)->implicit_value(true), "replace G81 with G0+G1")(
            "nog91-1", po::value<bool>()->default_value(false)->implicit_value(true), "do not explicitly set G91.1 in drill headers")(
            "extra-passes", po::value<int>()->default_value(0), "specify the the number of extra isolation passes, increasing the isolation width half the tool diameter with each pass")(
            "fill-outline", po::value<bool>()->default_value(true)->implicit_value(true), "accept a contour instead of a polygon as outline (enabled by default)")(
            "outline-width", po::value<double>(), "width of the outline, used only when vectorial is disabled")(
            "cutter-diameter", po::value<double>(), "diameter of the end mill used for cutting out the PCB")(
            "zcut", po::value<double>(), "PCB cutting depth in inches")(
            "cut-feed", po::value<double>(), "PCB cutting feed in [i/m] or [mm/m]")(
            "cut-vertfeed", po::value<double>(), "PCB vertical cutting feed in [i/m] or [mm/m]")(
            "cut-speed", po::value<int>(), "spindle rpm when cutting")(
            "cut-infeed", po::value<double>(), "maximum cutting depth; PCB may be cut in multiple passes")(
            "cut-front", po::value<bool>()->implicit_value(true), "[DEPRECATED, use cut-side instead] cut from front side. ")(
            "cut-side", po::value<string>()->default_value("auto"), "cut side; valid choices are front, back or auto (default)")(
            "zdrill", po::value<double>(), "drill depth")(
            "zchange", po::value<double>(), "tool changing height")(
            "zchange-absolute", po::value<bool>()->default_value(false)->implicit_value(true), "use zchange as a machine coordinates height (G53)")(
            "drill-feed", po::value<double>(), "drill feed in [i/m] or [mm/m]")(
            "drill-speed", po::value<int>(), "spindle rpm when drilling")(
            "drill-front", po::value<bool>()->implicit_value(true), "[DEPRECATED, use drill-side instead] drill through the front side of board")(
            "drill-side", po::value<string>()->default_value("auto"), "drill side; valid choices are front, back or auto (default)")(
            "onedrill", po::value<bool>()->default_value(false)->implicit_value(true), "use only one drill bit size")(
            "metric", po::value<bool>()->default_value(false)->implicit_value(true), "use metric units for parameters. does not affect gcode output")(
            "metricoutput", po::value<bool>()->default_value(false)->implicit_value(true), "use metric units for output")(
            "optimise", po::value<bool>()->default_value(true)->implicit_value(true), "Reduce output file size by up to 40% while accepting a little loss of precision (enabled by default).")(
            "eulerian-paths", po::value<bool>()->default_value(true)->implicit_value(true), "Don't mill the same path twice if milling loops overlap.  This can save up to 50% of milling time.  Enabled by default.")(
            "bridges", po::value<double>()->default_value(0), "add bridges with the given width to the outline cut")(
            "bridgesnum", po::value<unsigned int>()->default_value(2), "specify how many bridges should be created")(
            "zbridges", po::value<double>(), "bridges height (Z-coordinates while engraving bridges, default to zsafe) ")(
            "tile-x", po::value<int>()->default_value(1), "number of tiling columns. Default value is 1")(
            "tile-y", po::value<int>()->default_value(1), "number of tiling rows. Default value is 1")(
            "al-front", po::value<bool>()->default_value(false)->implicit_value(true),
            "enable the z autoleveller for the front layer")(
            "al-back", po::value<bool>()->default_value(false)->implicit_value(true),
            "enable the z autoleveller for the back layer")(
            "software", po::value<string>(), "choose the destination software (useful only with the autoleveller). Supported programs are linuxcnc, mach3, mach4 and custom")(
            "al-x", po::value<double>(), "width of the x probes")(
            "al-y", po::value<double>(), "width of the y probes")(
            "al-probefeed", po::value<double>(), "speed during the probing")(
            "al-probe-on", po::value<string>()->default_value("(MSG, Attach the probe tool)@M0 ( Temporary machine stop. )"), "execute this commands to enable the probe tool (default is M0)")(
            "al-probe-off", po::value<string>()->default_value("(MSG, Detach the probe tool)@M0 ( Temporary machine stop. )"), "execute this commands to disable the probe tool (default is M0)")(
            "al-probecode", po::value<string>()->default_value("G31"), "custom probe code (default is G31)")(
            "al-probevar", po::value<unsigned int>()->default_value(2002), "number of the variable where the result of the probing is saved (default is 2002)")(
            "al-setzzero", po::value<string>()->default_value("G92 Z0"), "gcode for setting the actual position as zero (default is G92 Z0)")(
            "dpi", po::value<int>()->default_value(1000), "virtual photoplot resolution")(
            "vectorial", po::value<bool>()->default_value(false)->implicit_value(true), "EXPERIMENTAL!! Enable the experimental vectorial core")(
            "zero-start", po::value<bool>()->default_value(false)->implicit_value(true), "set the starting point of the project at (0,0)")(
            "g64", po::value<double>(), "[DEPRECATED, use tolerance instead] maximum deviation from toolpath, overrides internal calculation")(
            "tolerance", po::value<double>(), "maximum toolpath tolerance")(
            "nog64", po::value<bool>()->default_value(false)->implicit_value(true), "do not set an explicit g64")(
            "mirror-absolute", po::value<bool>()->default_value(false)->implicit_value(true), "mirror back side along absolute zero instead of board center")(
            "output-dir", po::value<string>()->default_value(""), "output directory")(
            "basename", po::value<string>(), "prefix for default output file names")(
            "front-output", po::value<string>()->default_value("front.ngc"), "output file for front layer")(
            "back-output", po::value<string>()->default_value("back.ngc"), "output file for back layer")(
            "outline-output", po::value<string>()->default_value("outline.ngc"), "output file for outline")(
            "drill-output", po::value<string>()->default_value("drill.ngc"), "output file for drilling")(
            "preamble-text", po::value<string>(), "preamble text file, inserted at the very beginning as a comment.")(
            "preamble", po::value<string>(), "gcode preamble file, inserted at the very beginning.")(
            "postamble", po::value<string>(), "gcode postamble file, inserted before M9 and M2.")(
            "no-export", po::value<bool>()->default_value(false)->implicit_value(true), "skip the exporting process");
}

/******************************************************************************/
/*
 */
/******************************************************************************/
static void check_generic_parameters(po::variables_map const& vm)
{

    //---------------------------------------------------------------------------
    //Check dpi parameter:

    if (vm["dpi"].as<int>() < 100)
    {
        cerr << "Warning: very low DPI value." << endl;
    }
    else if (vm["dpi"].as<int>() > 10000)
    {
        cerr << "Warning: very high DPI value, processing may take extremely long"
             << endl;
    }

    //---------------------------------------------------------------------------
    //Check spinup(down)-time parameters:

    if (vm["spinup-time"].as<double>() < 0)
    {
        cerr << "spinup-time can't be negative!\n";
        exit(ERR_NEGATIVESPINUP);
    }

    if (vm.count("spindown-time") && vm["spindown-time"].as<double>() < 0)
    {
        cerr << "spindown-time can't be negative!\n";
        exit(ERR_NEGATIVESPINDOWN);
    }

    //---------------------------------------------------------------------------
    //Check g64 parameter:

    if (vm.count("g64"))
    {
        cerr << "g64 is deprecated, use tolerance.\n";
    }

    //---------------------------------------------------------------------------
    //Check tolerance parameter:

    //Upper threshold value of tolerance parameter for warning
    double tolerance_th = vm["metric"].as<bool>() ? 0.2 : 0.008;

    if (vm.count("tolerance"))              //tolerance parameter is given
    {
        if (vm["tolerance"].as<double>() > tolerance_th)
            cerr << "Warning: high tolerance value (allowed deviation from toolpath) given.\n"
                 << endl;

        else if (vm["tolerance"].as<double>() == 0)
            cerr << "Warning: Deviation from commanded toolpath set to 0 (tolerance=0). No smooth milling is most likely!\n"
                 << endl;

        else if (vm["tolerance"].as<double>() < 0)
        {
            cerr << "tolerance can't be negative!\n";
            exit(ERR_NEGATIVETOLERANCE);
        }
    }
    
    //---------------------------------------------------------------------------
    //Check svg parameter:

    if (vm.count("svg"))
    {
        cerr << "--svg is deprecated and has no effect anymore, use --vectorial to generate SVGs.\n";
    }

    //---------------------------------------------------------------------------
    //Check for available board dimensions:

    if (vm.count("drill")
            && !(vm.count("front") || vm.count("back") || vm.count("outline")))
    {
        cerr << "Warning: Board dimensions unknown. Gcode for drilling will be probably misaligned.\n";
    }
    
    //---------------------------------------------------------------------------
    //Check for tile parameters

    if (vm["tile-x"].as<int>() < 1)
    {
        cerr << "tile-x can't be negative!\n";
        exit(ERR_NEGATIVETILEX);
    }
    
    if (vm["tile-y"].as<int>() < 1)
    {
        cerr << "tile-y can't be negative!\n";
        exit(ERR_NEGATIVETILEY);
    }

    //---------------------------------------------------------------------------
    //Check for safety height parameter:

    if (!vm.count("zsafe"))
    {
        cerr << "Error: Safety height not specified.\n";
        exit(ERR_NOZSAFE);
    }

    //---------------------------------------------------------------------------
    //Check for zchange parameter parameter:

    if (!vm.count("zchange"))
    {
        cerr << "Error: Tool changing height not specified.\n";
        exit(ERR_NOZCHANGE);
    }

    //---------------------------------------------------------------------------
    //Check for autoleveller parameters

    if (vm["al-front"].as<bool>() || vm["al-back"].as<bool>())
    {
        const string software = vm.count("software") ? vm["software"].as<string>() : "";

        if (!vm.count("software") ||
                ( !boost::iequals( software, "linuxcnc" ) &&	//boost::iequals is case insensitive
                  !boost::iequals( software, "mach3" ) &&
                  !boost::iequals( software, "mach4" ) &&
                  !boost::iequals( software, "custom" ) ) )
        {
            cerr << "Error: unspecified or unsupported software, please specify a supported software (linuxcnc, mach3, mach4 or custom).\n";
            exit(ERR_NOSOFTWARE);
        }

        if (!vm.count("al-x"))
        {
            cerr << "Error: autoleveller probe width x not specified.\n";
            exit(ERR_NOALX);
        }
        else if (vm["al-x"].as<double>() <= 0)
        {
            cerr << "Error: al-x < 0!" << endl;
            exit(ERR_NEGATIVEALX);
        }

        if (!vm.count("al-y"))
        {
            cerr << "Error: autoleveller probe width y not specified.\n";
            exit(ERR_NOALY);
        }
        else if (vm["al-y"].as<double>() <= 0)
        {
            cerr << "Error: al-y < 0!" << endl;
            exit(ERR_NEGATIVEALY);
        }

        if (!vm.count("al-probefeed"))
        {
            cerr << "Error: autoleveller probe feed rate not specified.\n";
            exit(ERR_NOALPROBEFEED);
        }
        else if (vm["al-probefeed"].as<double>() <= 0)
        {
            cerr << "Error: al-probefeed < 0!" << endl;
            exit(ERR_NEGATIVEPROBEFEED);
        }

    }
}

/******************************************************************************/
/*
 */
/******************************************************************************/
static void check_milling_parameters(po::variables_map const& vm)
{

    double unit;      //factor for imperial/metric conversion

    unit = vm["metric"].as<bool>() ? (1. / 25.4) : 1;

    if (vm.count("front") || vm.count("back"))
    {

        if (!vm.count("zwork"))
        {
            cerr << "Error: --zwork not specified.\n";
            exit(ERR_NOZWORK);
        }
        else if (vm["zwork"].as<Length>().asDouble() > 0)
        {
            cerr << "Warning: Engraving depth (--zwork) is greater than zero!\n";
        }

        if (vm["voronoi"].as<bool>())
        {
            if (!vm["vectorial"].as<bool>())
            {
                cerr << "Error: --voronoi requires --vectorial.\n";
                exit(ERR_VORONOINOVECTORIAL);
            }

            if (!vm.count("outline"))
            {
                cerr << "Error: --voronoi requires an outline.\n";
                exit(ERR_VORONOINOOUTLINE);
            }
        }
        else
        {
            if (!vm.count("offset"))
            {
                cerr << "Error: Engraving --offset not specified.\n";
                exit(ERR_NOOFFSET);
            }
        }

        if (!vm.count("mill-feed"))
        {
            cerr << "Error: Milling feed [i/m or mm/m] not specified.\n";
            exit(ERR_NOMILLFEED);
        }

        if (!vm.count("mill-speed"))
        {
            cerr << "Error: Milling speed [rpm] not specified.\n";
            exit(ERR_NOMILLSPEED);
        }

        // required parameters present. check for validity.
        if (vm["zsafe"].as<double>() <= vm["zwork"].as<Length>().asInch(unit))
        {
            cerr << "Error: The safety height --zsafe is lower than the milling "
                 << "height --zwork. Are you sure this is correct?\n";
            exit(ERR_ZSAFELOWERZWORK);
        }

        if (vm["mill-feed"].as<Velocity>().asDouble() <= 0)
        {
            cerr << "Error: Negative or equal to 0 milling feed (--mill-feed).\n";
            exit(ERR_NEGATIVEMILLFEED);
        }

        if (vm.count("mill-vertfeed") && vm["mill-vertfeed"].as<double>() <= 0)
        {
            cerr << "Error: Negative or equal to 0 vertical milling feed (--mill-vertfeed).\n";
            exit(ERR_NEGATIVEMILLVERTFEED);
        }

        if (vm["mill-speed"].as<Frequency>().asDouble() < 0)
        {
            cerr << "Error: --mill-speed < 0.\n";
            exit(ERR_NEGATIVEMILLSPEED);
        }
    }
}

/******************************************************************************/
/*
 */
/******************************************************************************/
static void check_drilling_parameters(po::variables_map const& vm)
{

    //only check the parameters if a drill file is given
    if (vm.count("drill"))
    {

        if (!vm.count("zdrill"))
        {
            cerr << "Error: Drilling depth (--zdrill) not specified.\n";
            exit(ERR_NOZDRILL);
        }

        if (vm["zsafe"].as<double>() <= vm["zdrill"].as<double>())
        {
            cerr << "Error: The safety height --zsafe is lower than the drilling "
                 << "height --zdrill!\n";
            exit(ERR_ZSAFELOWERZDRILL);
        }

        if (!vm.count("zchange"))
        {
            cerr << "Error: Drill bit changing height (--zchange) not specified.\n";
            exit(ERR_NOZCHANGE);
        }
        else if (vm["zchange"].as<double>() <= vm["zdrill"].as<double>())
        {
            cerr << "Error: The safety height --zsafe is lower than the tool "
                 << "change height --zchange!\n";
            exit(ERR_ZSAFELOWERZCHANGE);
        }

        if (!vm.count("drill-feed"))
        {
            cerr << "Error:: Drilling feed (--drill-feed) not specified.\n";
            exit(ERR_NODRILLFEED);
        }
        else if (vm["drill-feed"].as<double>() <= 0)
        {
            cerr << "Error: The drilling feed --drill-feed is <= 0.\n";
            exit(ERR_NEGATIVEDRILLFEED);
        }

        if (!vm.count("drill-speed"))
        {
            cerr << "Error: Drilling spindle RPM (--drill-speed) not specified.\n";
            exit(ERR_NODRILLSPEED);
        }
        else if (vm["drill-speed"].as<int>() < 0)         //no need to support both directions?
        {
            cerr << "Error: --drill-speed < 0.\n";
            exit(ERR_NEGATIVEDRILLSPEED);
        }

        if (vm.count("drill-front"))
        {
            cerr << "drill-front is deprecated, use drill-side.\n";

            if (!vm["drill-side"].defaulted())
            {
                cerr << "You can't specify both drill-front and drill-side!\n";
                exit(ERR_BOTHDRILLFRONTSIDE);
            }
        }

        if (!vm["drill-side"].defaulted())
        {
            const string drillside = vm["drill-side"].as<string>();

            if( !boost::iequals( drillside, "auto" ) &&
                !boost::iequals( drillside, "front" ) &&
                !boost::iequals( drillside, "back" ) )
            {
                cerr << "drill-side can only be auto, front or back";
                exit(ERR_UNKNOWNDRILLSIDE);
            }
        }
    }

}

/******************************************************************************/
/*
 */
/******************************************************************************/
static void check_cutting_parameters(po::variables_map const& vm)
{

    //only check the parameters if an outline file is given or milldrill is enabled
    if (vm.count("outline") || (vm.count("drill") && vm["milldrill"].as<bool>()))
    {
        if (vm["fill-outline"].as<bool>() && !vm["vectorial"].as<bool>())
        {
            if (!vm.count("outline-width"))
            {
                cerr << "Error: For outline filling, a width (--outline-width) has to be specified.\n";
                exit(ERR_NOOUTLINEWIDTH);
            }
            else
            {
                double outline_width = vm["outline-width"].as<double>();
                if (outline_width < 0)
                {
                    cerr << "Error: Specified outline width is less than zero!\n";
                    exit(ERR_NEGATIVEOUTLINEWIDTH);
                }
                else if (outline_width == 0)
                {
                    cerr << "Error. Specified outline width is zero!\n";
                    exit(ERR_ZEROOUTLINEWIDTH);
                }
                else
                {
                    std::stringstream width_sb;
                    if ((vm["metric"].as<bool>() && outline_width >= 10)
                            || (!vm["metric"].as<bool>() && outline_width >= 0.4))
                    {
                        width_sb << outline_width
                                 << (vm["metric"].as<bool>() ? " mm" : " inch");
                        cerr << "Warning: You specified an outline-width of "
                             << width_sb.str() << "!\n";
                    }
                }
            }
        }

        if (!vm.count("zcut"))
        {
            cerr << "Error: Board cutting depth (--zcut) not specified.\n";
            exit(ERR_NOZCUT);
        }
        else if (vm["zcut"].as<double>() > 0)
        {
            cerr << "Error: Cutting depth (--zcut) is greater than zero!\n";
            exit(ERR_NEGATIVEZWORK);
        }

        if (!vm.count("cutter-diameter"))
        {
            cerr << "Error: Cutter diameter not specified.\n";
            exit(ERR_NOCUTTERDIAMETER);
        }

        if (!vm.count("cut-feed"))
        {
            cerr << "Error: Board cutting feed (--cut-feed) not specified.\n";
            exit(ERR_NOCUTFEED);
        }

        if (!vm.count("cut-speed"))
        {
            cerr << "Error: Board cutting spindle RPM (--cut-speed) not specified.\n";
            exit(ERR_NOCUTSPEED);
        }

        if (!vm.count("cut-infeed"))
        {
            cerr << "Error: Board cutting infeed (--cut-infeed) not specified.\n";
            exit(ERR_NOCUTINFEED);
        }

        if (vm["zsafe"].as<double>() <= vm["zcut"].as<double>())
        {
            cerr << "Error: The safety height --zsafe is lower than the cutting "
                 << "height --zcut!\n";
            exit(ERR_ZSAFELOWERZCUT);
        }

        if (vm["cut-feed"].as<double>() <= 0)
        {
            cerr << "Error: The cutting feed --cut-feed is <= 0.\n";
            exit(ERR_NEGATIVECUTFEED);
        }

        if (vm.count("cut-vertfeed") && vm["cut-vertfeed"].as<double>() <= 0)
        {
            cerr << "Error: The cutting vertical feed --cut-feed is <= 0.\n";
            exit(ERR_NEGATIVECUTVERTFEED);
        }

        if (vm["cut-speed"].as<int>() < 0)        //no need to support both directions?
        {
            cerr << "Error: The cutting spindle speed --cut-speed is lower than 0.\n";
            exit(ERR_NEGATIVESPINDLESPEED);
        }

        if (vm["cut-infeed"].as<double>() < 0.001)
        {
            cerr << "Error: The cutting infeed --cut-infeed. seems too low.\n";
            exit(ERR_LOWCUTINFEED);
        }

        if (vm["bridges"].as<double>() < 0)
        {
            cerr << "Error: negative bridge value.\n";
            exit(ERR_NEGATIVEBRIDGE);
        }

        if (vm["bridges"].as<double>() > 0 && !vm["optimise"].as<bool>() &&
                !vm["vectorial"].as<bool>() )
        {
            cerr << "Error: \"bridges\" requires either \"optimise\" or \"vectorial\".\n";
            exit(ERR_BRIDGENOOPTIMISE);
        }

        if (vm.count("cut-front"))
        {
            cerr << "cut-front is deprecated, use cut-side.\n";

            if (!vm["cut-side"].defaulted())
            {
                cerr << "You can't specify both cut-front and cut-side!\n";
                exit(ERR_BOTHCUTFRONTSIDE);
            }
        }

        if (!vm["cut-side"].defaulted())
        {
            const string cutside = vm["cut-side"].as<string>();

            if( !boost::iequals( cutside, "auto" ) &&
                !boost::iequals( cutside, "front" ) &&
                !boost::iequals( cutside, "back" ) )
            {
                cerr << "cut-side can only be auto, front or back";
                exit(ERR_UNKNOWNCUTSIDE);
            }
        }
    }
}

/******************************************************************************/
/*
 */
/******************************************************************************/
void options::check_parameters()
{

    po::variables_map const& vm = instance().vm;

    try
    {
        check_generic_parameters(vm);
        check_milling_parameters(vm);
        check_cutting_parameters(vm);
        check_drilling_parameters(vm);
    }
    catch (std::runtime_error& re)
    {
        cerr << "Error: Invalid parameter. :-(\n";
        exit(ERR_INVALIDPARAMETER);
    }
}<|MERGE_RESOLUTION|>--- conflicted
+++ resolved
@@ -223,13 +223,9 @@
             "zsafe", po::value<double>(), "safety height (Z-coordinate during rapid moves)")(
             "offset", po::value<Length>(), "distance between the PCB traces and the end mill path in inches; usually half the isolation width")(
             "voronoi", po::value<bool>()->default_value(false)->implicit_value(true), "generate voronoi regions (requires --vectorial)")(
-<<<<<<< HEAD
-            "mill-feed", po::value<Velocity>(), "feed while isolating in [i/m] or [mm/m]")(
-=======
             "spinup-time", po::value<double>()->default_value(1), "time required to the spindle to reach the correct speed")(
             "spindown-time", po::value<double>(), "time required to the spindle to return to 0 rpm")(
-            "mill-feed", po::value<double>(), "feed while isolating in [i/m] or [mm/m]")(
->>>>>>> 3cca03ae
+            "mill-feed", po::value<Velocity>(), "feed while isolating in [i/m] or [mm/m]")(
             "mill-vertfeed", po::value<double>(), "vertical feed while isolating in [i/m] or [mm/m]")(
             "mill-speed", po::value<Frequency>(), "spindle rpm when milling")(
             "milldrill", po::value<bool>()->default_value(false)->implicit_value(true), "drill using the mill head")(
