--- conflicted
+++ resolved
@@ -138,11 +138,7 @@
 inline std::ostream& operator<<(std::ostream& out, const std::vector<AvailableDrills>& available_drills) {
   for (auto d = available_drills.cbegin(); d != available_drills.cend(); d++) {
     if (d != available_drills.cbegin()) {
-<<<<<<< HEAD
-      out << ",";
-=======
       out << ", ";
->>>>>>> 9c6887eb
     }
     d->write(out);
   }
