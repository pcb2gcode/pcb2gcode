--- conflicted
+++ resolved
@@ -386,13 +386,7 @@
 
     cout << "Importing drill... " << flush;
 
-<<<<<<< HEAD
-    if (vm.count("drill") < 1) {
-       cout << "not specified.\n";
-    } else {
-=======
     if (vm.count("drill") > 0) {
->>>>>>> e4d38170
         try
         {
             icoordpair min;
@@ -430,33 +424,6 @@
 
             cout << "DONE.\n";
 
-<<<<<<< HEAD
-            if (vm["no-export"].as<bool>())
-            {
-                ep.export_svg(outputdir);
-            }
-            else
-            {
-                if (vm["milldrill"].as<bool>())
-                {
-                    if (vm.count("milldrill-diameter")) {
-                        cutter->tool_diameter = vm["milldrill-diameter"].as<Length>().asInch(unit);
-                    }
-                    cutter->zwork = vm["zdrill"].as<Length>().asInch(unit);
-                    ep.export_ngc(outputdir, vm["drill-output"].as<string>(), cutter,
-                                    vm["zchange-absolute"].as<bool>());
-                }
-                else
-                {
-                    ep.export_ngc(outputdir, vm["drill-output"].as<string>(),
-                                   driller, vm["onedrill"].as<bool>(), vm["nog81"].as<bool>(),
-                                   vm["zchange-absolute"].as<bool>());
-                }
-
-                cout << "DONE. The board should be drilled from the " << ( workSide(vm, "drill") ? "FRONT" : "BACK" ) << " side.\n";
-            }
-
-=======
             boost::optional<string> drill_filename = vm["drill-output"].as<string>();
             if (vm["no-export"].as<bool>())
             {
@@ -480,23 +447,14 @@
 
             cout << "DONE. The board should be drilled from the " << ( workSide(vm, "drill") ? "FRONT" : "BACK" ) << " side.\n";
 
->>>>>>> e4d38170
         }
         catch (const drill_exception& e)
         {
             cout << "ERROR: drill_exception.\n";
-<<<<<<< HEAD
-        }
-        catch (const import_exception& i)
-        {
-            cout << "ERROR: " << i.what() << "\n";
-        }
-=======
             exit(EXIT_FAILURE);
         }
     } else {
         cout << "not specified.\n";
->>>>>>> e4d38170
     }
 
     cout << "END." << endl;
