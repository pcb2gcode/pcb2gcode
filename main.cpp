--- conflicted
+++ resolved
@@ -117,12 +117,9 @@
         isolator->tolerance = tolerance;
         isolator->explicit_tolerance = explicit_tolerance;
         isolator->mirror_absolute = vm["mirror-absolute"].as<bool>();
-<<<<<<< HEAD
         isolator->zero_start = vm["zero-start"].as<bool>();
-=======
         isolator->spinup_time = vm["spinup-time"].as<double>();
         isolator->spindown_time = spindown_time;
->>>>>>> 5a69e3ac
     }
 
     shared_ptr<Cutter> cutter;
@@ -147,12 +144,9 @@
         cutter->tolerance = tolerance;
         cutter->explicit_tolerance = explicit_tolerance;
         cutter->mirror_absolute = vm["mirror-absolute"].as<bool>();
-<<<<<<< HEAD
         cutter->zero_start = vm["zero-start"].as<bool>();
-=======
         cutter->spinup_time = vm["spinup-time"].as<double>();
         cutter->spindown_time = spindown_time;
->>>>>>> 5a69e3ac
         cutter->bridges_num = vm["bridgesnum"].as<unsigned int>();
         cutter->bridges_width = vm["bridges"].as<double>() * unit;
         if (vm.count("zbridges"))
@@ -173,12 +167,9 @@
         driller->tolerance = tolerance;
         driller->explicit_tolerance = explicit_tolerance;
         driller->mirror_absolute = vm["mirror-absolute"].as<bool>();
-<<<<<<< HEAD
         driller->zero_start = vm["zero-start"].as<bool>();
-=======
         driller->spinup_time = vm["spinup-time"].as<double>();
         driller->spindown_time = spindown_time;
->>>>>>> 5a69e3ac
         driller->zchange = vm["zchange"].as<double>() * unit;
     }
 
