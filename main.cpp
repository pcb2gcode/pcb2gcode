--- conflicted
+++ resolved
@@ -99,17 +99,9 @@
     if (vm.count("front") || vm.count("back"))
     {
         isolator = shared_ptr<Isolator>(new Isolator());
-<<<<<<< HEAD
-        isolator->tool_diameter = vm["offset"].as<double>() * 2 * unit;
+        isolator->tool_diameter = vm["offset"].as<Length>().asInch(unit) * 2;
         isolator->voronoi = vm["voronoi"].as<bool>();
-        isolator->zwork = vm["zwork"].as<double>() * unit;
-=======
-        if (vm["voronoi"].as<bool>())
-            isolator->tool_diameter = -1;
-        else
-            isolator->tool_diameter = vm["offset"].as<Length>().asInch(unit) * 2;
         isolator->zwork = vm["zwork"].as<Length>().asInch(unit);
->>>>>>> be6388c4
         isolator->zsafe = vm["zsafe"].as<double>() * unit;
         isolator->feed = vm["mill-feed"].as<Velocity>().asInchPerMinute(unit);
         if (vm.count("mill-vertfeed"))
