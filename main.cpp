--- conflicted
+++ resolved
@@ -424,32 +424,28 @@
 
             cout << "DONE.\n";
 
-<<<<<<< HEAD
-            boost::optional<string> output_filename = vm["drill-output"].as<string>();
+            boost::optional<string> drill_filename = vm["drill-output"].as<string>();
             if (vm["no-export"].as<bool>())
             {
-                output_filename = boost::none;
+                drill_filename = boost::none;
+            }
+            if (vm["milldrill"].as<bool>())
+            {
+                if (vm.count("milldrill-diameter")) {
+                    cutter->tool_diameter = vm["milldrill-diameter"].as<Length>().asInch(unit);
+                }
+                cutter->zwork = vm["zdrill"].as<Length>().asInch(unit);
+                ep.export_ngc(outputdir, drill_filename, cutter,
+                              vm["zchange-absolute"].as<bool>());
             }
             else
             {
-                if (vm["milldrill"].as<bool>())
-                {
-                    if (vm.count("milldrill-diameter")) {
-                        cutter->tool_diameter = vm["milldrill-diameter"].as<Length>().asInch(unit);
-                    }
-                    cutter->zwork = vm["zdrill"].as<Length>().asInch(unit);
-                    ep.export_ngc(outputdir, output_filename, cutter,
-                                  vm["zchange-absolute"].as<bool>());
-                }
-                else
-                {
-                    ep.export_ngc(outputdir, output_filename,
-                                  driller, vm["onedrill"].as<bool>(), vm["nog81"].as<bool>(),
-                                  vm["zchange-absolute"].as<bool>());
-                }
-
-                cout << "DONE. The board should be drilled from the " << ( workSide(vm, "drill") ? "FRONT" : "BACK" ) << " side.\n";
-            }
+                ep.export_ngc(outputdir, drill_filename,
+                              driller, vm["onedrill"].as<bool>(), vm["nog81"].as<bool>(),
+                              vm["zchange-absolute"].as<bool>());
+            }
+
+            cout << "DONE. The board should be drilled from the " << ( workSide(vm, "drill") ? "FRONT" : "BACK" ) << " side.\n";
 
         }
         catch (const drill_exception& e)
@@ -458,42 +454,6 @@
             exit(EXIT_FAILURE);
         }
     } else {
-=======
-        boost::optional<string> drill_filename = vm["drill-output"].as<string>();
-        if (vm["no-export"].as<bool>())
-        {
-            drill_filename = boost::none;
-        }
-        if (vm["milldrill"].as<bool>())
-        {
-            if (vm.count("milldrill-diameter")) {
-                cutter->tool_diameter = vm["milldrill-diameter"].as<Length>().asInch(unit);
-            }
-            cutter->zwork = vm["zdrill"].as<Length>().asInch(unit);
-            ep.export_ngc(outputdir, drill_filename, cutter,
-                          vm["zchange-absolute"].as<bool>());
-        }
-        else
-        {
-            ep.export_ngc(outputdir, drill_filename,
-                          driller, vm["onedrill"].as<bool>(), vm["nog81"].as<bool>(),
-                          vm["zchange-absolute"].as<bool>());
-        }
-
-        cout << "DONE. The board should be drilled from the " << ( workSide(vm, "drill") ? "FRONT" : "BACK" ) << " side.\n";
-
-    }
-    catch (const drill_exception& e)
-    {
-        cout << "ERROR: drill_exception.\n";
-    }
-    catch (const import_exception& i)
-    {
-        cout << "ERROR: " << i.what() << "\n";
-    }
-    catch (const boost::exception& e)
-    {
->>>>>>> c5d5e640
         cout << "not specified.\n";
     }
 
