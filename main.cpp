/*
 * This file is part of pcb2gcode.
 * 
 * Copyright (C) 2009, 2010 Patrick Birnzain <pbirnzain@users.sourceforge.net> and others
 * Copyright (C) 2010 Bernhard Kubicek <kubicek@gmx.at>
 * Copyright (C) 2013 Erik Schuster <erik@muenchen-ist-toll.de>
 * Copyright (C) 2014, 2015 Nicola Corna <nicola@corna.info>
 *
 * pcb2gcode is free software: you can redistribute it and/or modify
 * it under the terms of the GNU General Public License as published by
 * the Free Software Foundation, either version 3 of the License, or
 * (at your option) any later version.
 * 
 * pcb2gcode is distributed in the hope that it will be useful,
 * but WITHOUT ANY WARRANTY; without even the implied warranty of
 * MERCHANTABILITY or FITNESS FOR A PARTICULAR PURPOSE.  See the
 * GNU General Public License for more details.
 * 
 * You should have received a copy of the GNU General Public License
 * along with pcb2gcode.  If not, see <http://www.gnu.org/licenses/>.
 */

#include <iostream>
#include <fstream>
#include <sstream>
#include <memory>

using std::cout;
using std::cerr;
using std::endl;
using std::flush;
using std::fstream;
using std::shared_ptr;

#include <glibmm/ustring.h>
using Glib::ustring;

#include <glibmm/init.h>
#include <gdkmm/wrap_init.h>

#include <glibmm/miscutils.h>
using Glib::build_filename;

#include "gerberimporter.hpp"
#include "surface.hpp"
#include "ngc_exporter.hpp"
#include "board.hpp"
#include "drill.hpp"
#include "options.hpp"
#include "units.hpp"
 
#include <boost/algorithm/string.hpp>

/******************************************************************************/
/*
 */
/******************************************************************************/
int main(int argc, char* argv[])
{

    Glib::init();
    Gdk::wrap_init();

    options::parse(argc, argv);      //parse the command line parameters

    po::variables_map& vm = options::get_vm();      //get the cli parameters

    if (vm.count("version"))        //return version and quit
    {
        cout << PACKAGE_VERSION << endl;
        exit(EXIT_SUCCESS);
    }

    if (vm.count("help"))        //return help and quit
    {
        cout << options::help();
        exit(EXIT_SUCCESS);
    }

    options::check_parameters();      //check the cli parameters

    //---------------------------------------------------------------------------
    //deal with metric / imperial units for input parameters:

    double unit;      //factor for imperial/metric conversion

    unit = vm["metric"].as<bool>() ? (1. / 25.4) : 1;

    //---------------------------------------------------------------------------
    //prepare environment:

    const double tolerance = vm["tolerance"].as<double>() * unit;
    const bool explicit_tolerance = !vm["nog64"].as<bool>();
    const string outputdir = vm["output-dir"].as<string>();
    const double spindown_time = vm.count("spindown-time") ?
        vm["spindown-time"].as<Time>().asMillisecond(1) : vm["spinup-time"].as<Time>().asMillisecond(1);
    shared_ptr<Isolator> isolator;

    if (vm.count("front") || vm.count("back"))
    {
        isolator = shared_ptr<Isolator>(new Isolator());
        isolator->tool_diameter = vm["offset"].as<Length>().asInch(unit) * 2;
        isolator->voronoi = vm["voronoi"].as<bool>();
        isolator->zwork = vm["zwork"].as<Length>().asInch(unit);
        isolator->zsafe = vm["zsafe"].as<Length>().asInch(unit);
        isolator->feed = vm["mill-feed"].as<Velocity>().asInchPerMinute(unit);
        if (vm.count("mill-vertfeed"))
            isolator->vertfeed = vm["mill-vertfeed"].as<Velocity>().asInchPerMinute(unit);
        else
            isolator->vertfeed = isolator->feed / 2;
        isolator->speed = vm["mill-speed"].as<Frequency>().asPerMinute(1);
        isolator->zchange = vm["zchange"].as<Length>().asInch(unit);
        isolator->extra_passes = vm["extra-passes"].as<int>();
        isolator->optimise = vm["optimise"].as<bool>();
        isolator->eulerian_paths = vm["eulerian-paths"].as<bool>();
        isolator->tolerance = tolerance;
        isolator->explicit_tolerance = explicit_tolerance;
<<<<<<< HEAD
        isolator->spinup_time = vm["spinup-time"].as<double>();
=======
        isolator->mirror_absolute = vm["mirror-absolute"].as<bool>();
        isolator->spinup_time = vm["spinup-time"].as<Time>().asMillisecond(1);
>>>>>>> 1eb258ac
        isolator->spindown_time = spindown_time;
    }

    shared_ptr<Cutter> cutter;

    if (vm.count("outline") || (vm.count("drill") && vm["milldrill"].as<bool>()))
    {
        cutter = shared_ptr<Cutter>(new Cutter());
        cutter->tool_diameter = vm["cutter-diameter"].as<Length>().asInch(unit);
        cutter->zwork = vm["zcut"].as<Length>().asInch(unit);
        cutter->zsafe = vm["zsafe"].as<Length>().asInch(unit);
        cutter->feed = vm["cut-feed"].as<Velocity>().asInchPerMinute(unit);
        if (vm.count("cut-vertfeed"))
            cutter->vertfeed = vm["cut-vertfeed"].as<Velocity>().asInchPerMinute(unit);
        else
            cutter->vertfeed = cutter->feed / 2;
        cutter->speed = vm["cut-speed"].as<Frequency>().asPerMinute(1);
        cutter->zchange = vm["zchange"].as<Length>().asInch(unit);
        cutter->do_steps = true;
        cutter->stepsize = vm["cut-infeed"].as<Length>().asInch(unit);
        cutter->optimise = vm["optimise"].as<bool>();
        cutter->eulerian_paths = vm["eulerian-paths"].as<bool>();
        cutter->tolerance = tolerance;
        cutter->explicit_tolerance = explicit_tolerance;
<<<<<<< HEAD
        cutter->spinup_time = vm["spinup-time"].as<double>();
=======
        cutter->mirror_absolute = vm["mirror-absolute"].as<bool>();
        cutter->spinup_time = vm["spinup-time"].as<Time>().asMillisecond(1);
>>>>>>> 1eb258ac
        cutter->spindown_time = spindown_time;
        cutter->bridges_num = vm["bridgesnum"].as<unsigned int>();
        cutter->bridges_width = vm["bridges"].as<Length>().asInch(unit);
        if (vm.count("zbridges"))
            cutter->bridges_height = vm["zbridges"].as<Length>().asInch(unit);
        else
            cutter->bridges_height = cutter->zsafe;
    }

    shared_ptr<Driller> driller;

    if (vm.count("drill"))
    {
        driller = shared_ptr<Driller>(new Driller());
        driller->zwork = vm["zdrill"].as<Length>().asInch(unit);
        driller->zsafe = vm["zsafe"].as<Length>().asInch(unit);
        driller->feed = vm["drill-feed"].as<Velocity>().asInchPerMinute(unit);
        driller->speed = vm["drill-speed"].as<Frequency>().asPerMinute(1);
        driller->tolerance = tolerance;
        driller->explicit_tolerance = explicit_tolerance;
<<<<<<< HEAD
        driller->spinup_time = vm["spinup-time"].as<double>();
=======
        driller->mirror_absolute = vm["mirror-absolute"].as<bool>();
        driller->spinup_time = vm["spinup-time"].as<Time>().asMillisecond(1);
>>>>>>> 1eb258ac
        driller->spindown_time = spindown_time;
        driller->zchange = vm["zchange"].as<Length>().asInch(unit);
    }

    //---------------------------------------------------------------------------
    //prepare custom preamble:

    string preamble, postamble;

    if (vm.count("preamble-text"))
    {
        cout << "Importing preamble text... " << flush;
        string name = vm["preamble-text"].as<string>();
        fstream in(name.c_str(), fstream::in);

        if (!in.good())
        {
            cerr << "Cannot read preamble-text file \"" << name << "\"" << endl;
            exit(EXIT_FAILURE);
        }

        string line;
        string tmp;

        while (std::getline(in, line))
        {
            tmp = line;
            boost::erase_all(tmp, " ");
            boost::erase_all(tmp, "\t");

            if( tmp.empty() )		//If there's nothing but spaces and \t
                preamble += '\n';
            else
            {
                boost::replace_all ( line, "(", "<" );       //Substitute round parenthesis with angled parenthesis
                boost::replace_all ( line, ")", ">" );
                preamble += "( " + line + " )\n";
            }
        }

        cout << "DONE\n";
    }

    if (vm.count("preamble"))
    {
        cout << "Importing preamble... " << flush;
        string name = vm["preamble"].as<string>();
        fstream in(name.c_str(), fstream::in);

        if (!in.good())
        {
            cerr << "Cannot read preamble file \"" << name << "\"" << endl;
            exit(EXIT_FAILURE);
        }

        string tmp((std::istreambuf_iterator<char>(in)),
                   std::istreambuf_iterator<char>());
        preamble += tmp + "\n";
        cout << "DONE\n";
    }

    //---------------------------------------------------------------------------
    //prepare custom postamble:

    if (vm.count("postamble"))
    {
        cout << "Importing postamble... " << flush;
        string name = vm["postamble"].as<string>();
        fstream in(name.c_str(), fstream::in);

        if (!in.good())
        {
            cerr << "Cannot read postamble file \"" << name << "\"" << endl;
            exit(EXIT_FAILURE);
        }

        string tmp((std::istreambuf_iterator<char>(in)),
                   std::istreambuf_iterator<char>());
        postamble = tmp + "\n";
        cout << "DONE\n";
    }

    //---------------------------------------------------------------------------

    shared_ptr<Board> board(
        new Board(
            vm["dpi"].as<int>(),
            vm["fill-outline"].as<bool>(),
            vm["fill-outline"].as<bool>() ?
                vm["outline-width"].as<Length>().asInch(unit) :
                INFINITY,
            outputdir,
            vm["vectorial"].as<bool>(),
            vm["tsp-2opt"].as<bool>()));

    // this is currently disabled, use --outline instead
    if (vm.count("margins"))
    {
        board->set_margins(vm["margins"].as<double>());
    }

    //--------------------------------------------------------------------------
    //load files, import layer files, create surface:

    try
    {

        //-----------------------------------------------------------------------
        cout << "Importing front side... " << flush;

        try
        {
            string frontfile = vm["front"].as<string>();
            shared_ptr<LayerImporter> importer(new GerberImporter(frontfile));
            board->prepareLayer("front", importer, isolator, false);
            cout << "DONE.\n";
        }
        catch (import_exception& i)
        {
            cout << "ERROR.\n";
        }
        catch (boost::exception& e)
        {
            cout << "not specified.\n";
        }

        //-----------------------------------------------------------------------
        cout << "Importing back side... " << flush;

        try
        {
            string backfile = vm["back"].as<string>();
            shared_ptr<LayerImporter> importer(
                new GerberImporter(backfile));
            board->prepareLayer("back", importer, isolator, true);
            cout << "DONE.\n";
        }
        catch (import_exception& i)
        {
            cout << "ERROR.\n";
        }
        catch (boost::exception& e)
        {
            cout << "not specified.\n";
        }

        //-----------------------------------------------------------------------
        cout << "Importing outline... " << flush;

        try
        {
            string outline = vm["outline"].as<string>();                               //Filename
            shared_ptr<LayerImporter> importer(new GerberImporter(outline));
            board->prepareLayer("outline", importer, cutter, !workSide(vm, "cut"));
            cout << "DONE.\n";
        }
        catch (import_exception& i)
        {
            cout << "ERROR.\n";
        }
        catch (boost::exception& e)
        {
            cout << "not specified.\n";
        }

    }
    catch (import_exception& ie)
    {
        if (ustring const* mes = boost::get_error_info<errorstring>(ie))
            std::cerr << "Import Error: " << *mes;
        else
            std::cerr << "Import Error: No reason given.";
    }

    Tiling::TileInfo *tileInfo = NULL;

    try
    {
        cout << "Processing input files... " << flush;
        board->createLayers();      // throws std::logic_error
        cout << "DONE.\n";

        if (!vm["no-export"].as<bool>())
        {
            shared_ptr<NGC_Exporter> exporter(new NGC_Exporter(board));
            exporter->add_header(PACKAGE_STRING);

            if (vm.count("preamble") || vm.count("preamble-text"))
            {
                exporter->set_preamble(preamble);
            }

            if (vm.count("postamble"))
            {
                exporter->set_postamble(postamble);
            }

            exporter->export_all(vm);

            tileInfo = new Tiling::TileInfo;
            *tileInfo = exporter->getTileInfo();
        }
    }
    catch (std::logic_error& le)
    {
        cout << "Internal Error: " << le.what() << endl;
    }
    catch (std::runtime_error& re)
    {
        cout << "Runtime Error: " << re.what() << endl;
    }

    //---------------------------------------------------------------------------
    //load and process the drill file

    cout << "Importing drill... " << flush;

    try
    {
        icoordpair min;
        icoordpair max;

        //Check if there are layers in "board"; if not, we have to compute
        //the size of the board now, based only on the size of the drill layer
        //(the resulting drill gcode will be probably misaligned, but this is the
        //best we can do)
        if(board->get_layersnum() == 0)
        {
            shared_ptr<LayerImporter> importer(new GerberImporter(vm["drill"].as<string>()));
            min = std::make_pair( importer->get_min_x(), importer->get_min_y() );
            max = std::make_pair( importer->get_max_x(), importer->get_max_y() );
        }
        else
        {
            min = std::make_pair( board->get_min_x(), board->get_min_y() );
            max = std::make_pair( board->get_max_x(), board->get_max_y() );
        }

        ExcellonProcessor ep(vm, min, max);

        ep.add_header(PACKAGE_STRING);

        if (vm.count("preamble") || vm.count("preamble-text"))
        {
            ep.set_preamble(preamble);
        }

        if (vm.count("postamble"))
        {
            ep.set_postamble(postamble);
        }

        cout << "DONE.\n";

        if (vm["no-export"].as<bool>())
        {
            ep.export_svg(outputdir);
        }
        else
        {
            if (vm["milldrill"].as<bool>())
            {
                if (vm.count("milldrill-diameter")) {
                    cutter->tool_diameter = vm["milldrill-diameter"].as<Length>().asInch(unit);
                }
                cutter->zwork = vm["zdrill"].as<Length>().asInch(unit);
                ep.export_ngc(outputdir, vm["drill-output"].as<string>(), cutter,
                                vm["zchange-absolute"].as<bool>());
            }
            else
            {
                ep.export_ngc(outputdir, vm["drill-output"].as<string>(),
                               driller, vm["onedrill"].as<bool>(), vm["nog81"].as<bool>(),
                               vm["zchange-absolute"].as<bool>());
            }

            cout << "DONE. The board should be drilled from the " << ( workSide(vm, "drill") ? "FRONT" : "BACK" ) << " side.\n";
        }

    }
    catch (const drill_exception& e)
    {
        cout << "ERROR: drill_exception.\n";
    }
    catch (const import_exception& i)
    {
        cout << "ERROR: " << i.what() << "\n";
    }
    catch (const boost::exception& e)
    {
        cout << "not specified.\n";
    }

    cout << "END." << endl;

}<|MERGE_RESOLUTION|>--- conflicted
+++ resolved
@@ -115,12 +115,7 @@
         isolator->eulerian_paths = vm["eulerian-paths"].as<bool>();
         isolator->tolerance = tolerance;
         isolator->explicit_tolerance = explicit_tolerance;
-<<<<<<< HEAD
-        isolator->spinup_time = vm["spinup-time"].as<double>();
-=======
-        isolator->mirror_absolute = vm["mirror-absolute"].as<bool>();
         isolator->spinup_time = vm["spinup-time"].as<Time>().asMillisecond(1);
->>>>>>> 1eb258ac
         isolator->spindown_time = spindown_time;
     }
 
@@ -145,12 +140,7 @@
         cutter->eulerian_paths = vm["eulerian-paths"].as<bool>();
         cutter->tolerance = tolerance;
         cutter->explicit_tolerance = explicit_tolerance;
-<<<<<<< HEAD
-        cutter->spinup_time = vm["spinup-time"].as<double>();
-=======
-        cutter->mirror_absolute = vm["mirror-absolute"].as<bool>();
         cutter->spinup_time = vm["spinup-time"].as<Time>().asMillisecond(1);
->>>>>>> 1eb258ac
         cutter->spindown_time = spindown_time;
         cutter->bridges_num = vm["bridgesnum"].as<unsigned int>();
         cutter->bridges_width = vm["bridges"].as<Length>().asInch(unit);
@@ -171,12 +161,7 @@
         driller->speed = vm["drill-speed"].as<Frequency>().asPerMinute(1);
         driller->tolerance = tolerance;
         driller->explicit_tolerance = explicit_tolerance;
-<<<<<<< HEAD
-        driller->spinup_time = vm["spinup-time"].as<double>();
-=======
-        driller->mirror_absolute = vm["mirror-absolute"].as<bool>();
         driller->spinup_time = vm["spinup-time"].as<Time>().asMillisecond(1);
->>>>>>> 1eb258ac
         driller->spindown_time = spindown_time;
         driller->zchange = vm["zchange"].as<Length>().asInch(unit);
     }
