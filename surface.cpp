--- conflicted
+++ resolved
@@ -200,15 +200,9 @@
     }
 
     if (tsp_2opt) {
-<<<<<<< HEAD
-        tsp_solver::tsp_2opt( toolpath, std::make_pair(0, 0) );
+        tsp_solver::tsp_2opt( toolpath, icoordpair(0, 0) );
     } else {
-        tsp_solver::nearest_neighbour( toolpath, std::make_pair(0, 0) );
-=======
-        tsp_solver::tsp_2opt( toolpath, icoordpair(0, 0), 1.0 / dpi );
-    } else {
-      tsp_solver::nearest_neighbour( toolpath, icoordpair(0, 0), 1.0 / dpi );
->>>>>>> 46821bd9
+      tsp_solver::nearest_neighbour( toolpath, icoordpair(0, 0) );
     }
     save_debug_image("traced_" + name);
 
