/*
 * This file is part of pcb2gcode.
 * 
 * Copyright (C) 2009, 2010 Patrick Birnzain <pbirnzain@users.sourceforge.net>
 * Copyright (C) 2010 Bernhard Kubicek <kubicek@gmx.at>
 * Copyright (C) 2013 Erik Schuster <erik@muenchen-ist-toll.de>
 * Copyright (C) 2015 Nicola Corna <nicola@corna.info>
 *
 * pcb2gcode is free software: you can redistribute it and/or modify
 * it under the terms of the GNU General Public License as published by
 * the Free Software Foundation, either version 3 of the License, or
 * (at your option) any later version.
 * 
 * pcb2gcode is distributed in the hope that it will be useful,
 * but WITHOUT ANY WARRANTY; without even the implied warranty of
 * MERCHANTABILITY or FITNESS FOR A PARTICULAR PURPOSE.  See the
 * GNU General Public License for more details.
 * 
 * You should have received a copy of the GNU General Public License
 * along with pcb2gcode.  If not, see <http://www.gnu.org/licenses/>.
 */

#include "surface.hpp"
using std::pair;

#include "tsp_solver.hpp"

#include <glibmm/miscutils.h>
using Glib::build_filename;

// color definitions for the ARGB32 format used

#define OPAQUE 0xFF000000
#define RED 0xFF0000FF
#define GREEN 0xFF00FF00
#define BLUE 0xFFFF0000
#define WHITE ( RED | GREEN | BLUE )
// while equal by value, OPAQUE is used for |-ing and BLACK for setting or comparison
#define BLACK ( RED & GREEN & BLUE )

/******************************************************************************/
/*
 */
/******************************************************************************/
void Surface::make_the_surface(unsigned int width, unsigned int height)
{
    pixbuf = Gdk::Pixbuf::create(Gdk::COLORSPACE_RGB, true, 8, width, height);

    cairo_surface = Cairo::ImageSurface::create(pixbuf->get_pixels(),
                    Cairo::FORMAT_ARGB32, width, height, pixbuf->get_rowstride());
}

#include <iostream>
using std::cerr;
using std::endl;

#define PRC(x) *(reinterpret_cast<guint32*>(x))

/******************************************************************************/
/*
 */
/******************************************************************************/
Surface::Surface(guint dpi, ivalue_t min_x, ivalue_t max_x, ivalue_t min_y,
                 ivalue_t max_y, string name, string outputdir, bool tsp_2opt) :
    dpi(dpi), min_x(min_x), max_x(max_x), min_y(min_y), max_y(max_y),
    zero_x(-min_x * (ivalue_t) dpi + (ivalue_t) procmargin),
    zero_y(-min_y * (ivalue_t) dpi + (ivalue_t) procmargin),
    name(name), outputdir(outputdir), tsp_2opt(tsp_2opt), fill(false), clr(32)
{
    guint8* pixels;
    int stride;
    make_the_surface((max_x - min_x) * dpi + 2 * procmargin,
                     (max_y - min_y) * dpi + 2 * procmargin);
    usedcolors.push_back(BLACK);
    usedcolors.push_back(WHITE);

    /* "Note that the buffer is not cleared; you will have to fill it completely yourself." */
    //printf("clearing\n");
    pixels = cairo_surface->get_data();
    stride = cairo_surface->get_stride();
    for (int y = 0; y < pixbuf->get_height(); y++)
    {
        for (int x = 0; x < pixbuf->get_width(); x++)
        {
            PRC(pixels + x*4 + y*stride) = BLACK;
        }
    }
}

/******************************************************************************/
/*
 */
/******************************************************************************/
void Surface::render(shared_ptr<RasterLayerImporter> importer)
{
    importer->render(cairo_surface, dpi,
                     min_x - static_cast<ivalue_t>(procmargin) / dpi,
                     min_y - static_cast<ivalue_t>(procmargin) / dpi);

    if (fill)
        fill_outline();
}

#include <iostream>
using std::cout;
using std::endl;
using std::list;

/******************************************************************************/
/*
 */
/******************************************************************************/
double distancePointLine(const icoordpair &x, const icoordpair &la,
                         const icoordpair &lb)
{
    icoordpair nab; //normal vector to a-b= {-ab_y,ab_x}
    nab.first = -(la.second - lb.second);
    nab.second = (la.first - lb.first);
    double lnab = sqrt(nab.first * nab.first + nab.second * nab.second);
    double skalar; //product

    skalar = nab.first * (x.first - la.first)
             + nab.second * (x.second - la.second);
    return fabs(skalar / lnab);
}

/******************************************************************************/
/*
 */
/******************************************************************************/
vector<shared_ptr<icoords> > Surface::get_toolpath(shared_ptr<RoutingMill> mill,
        bool mirrored)
{
    Isolator* iso = dynamic_cast<Isolator*>(mill.get());
    int extra_passes = iso ? iso->extra_passes : 0;

    coords components = fill_all_components();

    int added = -1;
    int contentions = 0;
    int grow = mill->tool_diameter / 2 * dpi;
    ivalue_t mirror_axis = mill->mirror_absolute ? min_x : ((min_x + max_x) / 2);

    vector<shared_ptr<icoords> > toolpath;

    for (int pass = 0; pass <= extra_passes && added != 0; pass++)
    {
        for (int i = 0; i < grow && added != 0; i++)
        {
            added = 0;

            for ( coordpair c : components )
            {
                added += grow_a_component(c.first, c.second, contentions);
            }
        }

        coords inside, outside;

        for ( coordpair c : components )
        {
            calculate_outline(c.first, c.second, outside, inside);
            inside.clear();

            shared_ptr<icoords> outline(new icoords());
            shared_ptr<icoords> outline_optimised(new icoords());

            // i'm not sure wheter this is the right place to do this...
            // that "mirrored" flag probably is a bad idea.
            for ( coordpair c : outside )
            {
                outline->push_back(
                    icoordpair(
                        // tricky calculations
                        mirrored ?
                        (2 * mirror_axis - xpt2i(c.first)) :
                        xpt2i(c.first),
                        min_y + max_y - ypt2i(c.second)));
            }

            outside.clear();

            if (mill->optimise)
            {
                //Use Boost's Douglas-Peucker simplification algorithm
                boost::geometry::simplify( *outline, *outline_optimised, 1.0 / dpi );
                toolpath.push_back(outline_optimised);
            }
            else
                toolpath.push_back(outline);
        }
    }

    if (contentions)
    {
        cerr << "\nWarning: pcb2gcode hasn't been able to fulfill all"
             << " clearance requirements and tried a best effort approach"
             << " instead. You may want to check the g-code output and"
             << " possibly use a smaller milling width.\n";
    }

    if (tsp_2opt) {
<<<<<<< HEAD
        tsp_solver::tsp_2opt<icoordpair>( toolpath, icoordpair(0, 0) );
=======
        tsp_solver::tsp_2opt( toolpath, icoordpair(0, 0) );
>>>>>>> 8b856d5b
    } else {
        tsp_solver::nearest_neighbour( toolpath, icoordpair(0, 0) );
    }
    save_debug_image("traced_" + name);

    return toolpath;
}

/******************************************************************************/
/*
 */
/******************************************************************************/
guint32 Surface::get_an_unused_color()
{
    bool badcol;
    do
    {
        badcol = false;
        clr = rand();

        for (unsigned int i = 0; i < usedcolors.size(); i++)
        {
            if (usedcolors[i] == clr)
            {
                badcol = true;
                break;
            }
        }
    }
    while (badcol);
    usedcolors.push_back(clr);
    return clr;
}

/******************************************************************************/
/*
 try to find white pixels, aka uncolored pixels,
 and do some floodfilling with a random color based on them.
 returns the	list floodfill-seed points
 */
/******************************************************************************/
std::vector<std::pair<int, int> > Surface::fill_all_components()
{
    std::vector<pair<int, int> > components;
    int max_x = cairo_surface->get_width() - 1;
    int max_y = cairo_surface->get_height() - 1;
    guint8* pixels = cairo_surface->get_data();
    int stride = cairo_surface->get_stride();

    for (int y = 0; y <= max_y; y++)
    {
        for (int x = 0; x <= max_x; x++)
        {
            if ((PRC(pixels + x*4 + y*stride) | OPAQUE) == WHITE)
            {
                components.push_back(pair<int, int>(x, y));
                fill_a_component(x, y, get_an_unused_color());
            }
        }
    }

    return components;
}

#include <stack>

/******************************************************************************/
/*
 fill_a_component does not do any image boundary checks out of performance reasons.
 */
/******************************************************************************/
void Surface::fill_a_component(int x, int y, guint32 argb)
{
    guint32 newclr = argb;

    guint8* pixels = cairo_surface->get_data();
    int stride = cairo_surface->get_stride();

    guint8* here = pixels + x * 4 + y * stride;
    guint8* maxhere = pixels + (cairo_surface->get_width() - 1) * 4
                      + (cairo_surface->get_height() - 1) * stride;

    guint32 ownclr = PRC(here);

    std::stack<pair<int, int> > queued_pixels;
    queued_pixels.push(pair<int, int>(x, y));

    while (queued_pixels.size())
    {
        pair<int, int> current_pixel = queued_pixels.top();
        x = current_pixel.first;
        y = current_pixel.second;
        queued_pixels.pop();

        here = pixels + x * 4 + y * stride;
        PRC(here) = newclr;

        if (here + 4 <= maxhere && PRC(here+4) == ownclr)
            queued_pixels.push(pair<int, int>(x + 1, y));
        if (pixels <= here - 4 && PRC(here-4) == ownclr)
            queued_pixels.push(pair<int, int>(x - 1, y));
        if (here + stride <= maxhere && PRC(here+stride) == ownclr)
            queued_pixels.push(pair<int, int>(x, y + 1));
        if (pixels <= here - stride && PRC(here-stride) == ownclr)
            queued_pixels.push(pair<int, int>(x, y - 1));
        if (here + 4 + stride <= maxhere && PRC(here+4+stride) == ownclr)
            queued_pixels.push(pair<int, int>(x + 1, y + 1));
        if (here - 4 + stride <= maxhere && PRC(here-4+stride) == ownclr)
            queued_pixels.push(pair<int, int>(x - 1, y + 1));
        if (pixels <= here + 4 - stride && PRC(here+4-stride) == ownclr)
            queued_pixels.push(pair<int, int>(x + 1, y - 1));
        if (pixels <= here - 4 - stride && PRC(here-4-stride) == ownclr)
            queued_pixels.push(pair<int, int>(x - 1, y - 1));
    }

    cairo_surface->mark_dirty();
}

/******************************************************************************/
/*
 starting from a pixel at xy within a "component" aka a blob of
 same-colored pixels, increase x until it is next to a new color
 */
/******************************************************************************/
void Surface::run_to_border(int& x, int& y)
{
    guint8* pixels = cairo_surface->get_data();
    int stride = cairo_surface->get_stride();

    guint32 start_color = PRC(pixels + x*4 + y * stride);

    if (start_color == 0)
    {
        PRC(pixels + x*4 + y * stride) = RED;
        save_debug_image("error_runtoborder");
        std::stringstream msg;
        msg << "run_to_border: start_color == 0 at (" << x << "," << y << ")\n";
        throw std::logic_error(msg.str());
    }

    while (PRC(pixels + x*4 + y*stride) == start_color)
        x++;
}

int offset8[8][2] = { { 1, 0 }, { 1, 1 }, { 0, 1 }, { -1, 1 }, { -1, 0 }, {
        -1,
        -1
    }, { 0, -1 }, { 1, -1 }
};
int offset4[4][2] = { { 1, 0 }, { 0, 1 }, { -1, 0 }, { 0, -1 } };

/******************************************************************************/
/*
 returns true if free for growing components
 */
/******************************************************************************/
inline bool Surface::allow_grow(int x, int y, guint32 ownclr)
{
    if (x <= 0 || y <= 0)
        return false;
    if (x >= cairo_surface->get_width() - 1)
        return false;
    if (y >= cairo_surface->get_height() - 1)
        return false;

    guint8* pixels = cairo_surface->get_data();
    int stride = cairo_surface->get_stride();

    for (int i = 7; i >= 0; i--)
    {
        int cx = x + offset8[i][0];
        int cy = y + offset8[i][1];

        guint8* pixel = pixels + cx * 4 + cy * stride;

        // surrounding pixel != own color, not black -> other component!
        if (PRC(pixel) != ownclr && (PRC(pixel) | OPAQUE) != BLACK)
            return false;
    }

    return true;
}

int growoff_o[3][3][2] = { { { 0, -1 }, { -1, -1 }, { -1, 0 } }, { { 1, -1 }, {
            0, 0
        }, { -1, 1 }
    }, { { 1, 0 }, { 1, 1 }, { 0, 1 } }
};

int growoff_i[3][3][2] = { { { -1, 0 }, { -1, 1 }, { 0, 1 } }, { { -1, -1 }, {
            0, 0
        }, { 1, 1 }
    }, { { 0, -1 }, { 1, -1 }, { 1, 0 } }
};

/******************************************************************************/
/*
 */
/******************************************************************************/
void Surface::calculate_outline(const int x, const int y,
                                vector<pair<int, int> >& outside, vector<pair<int, int> >& inside)
{
    guint8* pixels = cairo_surface->get_data();
    int stride = cairo_surface->get_stride();
    int max_y = cairo_surface->get_height();

    guint32 owncolor = PRC(pixels + x*4 + y*stride);

    int xstart = x;
    int ystart = y;

    run_to_border(xstart, ystart); //change xstart so that xstart++ would be outside of the component
    int xout = xstart;
    int yout = ystart;
    int xin = xout - 1;
    int yin = yout;

    outside.push_back(pair<int, int>(xout, yout));

    int blasts = 0;

    while (true)
    {
        int i;
        int steps = 0; // number of steps done in 1 iteration of the while loop

        // step outside
        for (i = 0; i < 8; i++)
        {
            int xoff = xout - xin + 1;
            int yoff = yout - yin + 1;
            int xnext = xin + growoff_o[xoff][yoff][0];
            int ynext = yin + growoff_o[xoff][yoff][1];

            if (xnext == xstart && ynext == ystart)
            {
                outside.push_back(pair<int, int>(xout, yout));
                outside.push_back(pair<int, int>(xstart, ystart));
                return;
            }

            if (xnext < 0 || ynext < 0 || xnext > stride || ynext > max_y)
            {
                save_debug_image("error_outerpath");
                std::stringstream msg;
                msg << "Outside path reaches image margins at " << xin << ","
                    << yin << ")\n";
                throw std::logic_error(msg.str());
            }

            guint8* next = pixels + xnext * 4 + ynext * stride;

            if (PRC(next) != owncolor)
            {
                outside.push_back(pair<int, int>(xout, yout));
                xout = xnext;
                yout = ynext;
            }
            else
                break;
        }
        if (i == 8)
        {
            save_debug_image("error_outsideoverstepping");
            std::stringstream msg;
            msg << "Outside over-stepping at in(" << xin << "," << yin << ")\n";
            throw std::logic_error(msg.str());
        }

        steps += i;

        // step inside
        for (i = 0; i < 8; i++)
        {
            int xoff = xin - xout + 1;
            int yoff = yin - yout + 1;
            int xnext = xout + growoff_i[xoff][yoff][0];
            int ynext = yout + growoff_i[xoff][yoff][1];
            // next pixel  is checked clockwise
            guint8* next = pixels + xnext * 4 + ynext * stride;
            if (xnext < 0 || ynext < 0 || xnext > stride || ynext > max_y)
            {
                save_debug_image("error_innerpath");
                std::stringstream msg;
                msg << "Inside path reaches image margins at " << xin << ","
                    << yin << ")\n";
                throw std::logic_error(msg.str());
            }

            if (PRC(next) == owncolor)
            {
                inside.push_back(pair<int, int>(xin, yin));
                xin = xnext;
                yin = ynext;
            }
            else
                break;
        }
        if (i == 8)
        {
            save_debug_image("error_insideoverstepping");
            std::stringstream msg;
            msg << "Inside over-stepping at out(" << xout << "," << yout
                << ")\n";
            throw std::logic_error(msg.str());
        }

        steps += i;

        // check whether we made any progress calculating the trace outline.
        // if we haven't, our algorithm is deadlocked by stray pixels
        // we try to resolve this by enforcing the algorithm's constraints
        // for the components
        if (steps == 0)
        {
            int changes = 0;
            // test constraints for surrounding pixels, enforce if necessary
            for (i = 0; i < 8; i++)
            {
                int cx = xin + offset8[i][0];
                int cy = yin + offset8[i][1];
                guint8* pixel = pixels + cx * 4 + cy * stride;

                if (allow_grow(cx, cy, owncolor))
                {
                    PRC(pixel) = owncolor;
                    changes++;
                }

                // if a component pixel can't be reached non-diagonally, clear it
                // even if it was set just now
                int j;
                for (j = 0; j < 4; j++)
                {
                    if (PRC( pixels + (cx + offset4[j][0]) * 4
                             + (cy + offset4[j][1]) * stride ) != BLACK)
                        break;
                }
                if (j == 4)
                {
                    PRC(pixel) = BLACK;
                    changes++;
                }
            }
            if (allow_grow(xstart, ystart, owncolor))
                PRC(pixels+xstart*4+ystart*stride) = owncolor;

            if (changes == 0)
            {
                PRC(pixels + xin*4 + yin*stride) |= RED;
                PRC(pixels + xout*4 + yout*stride) |= BLUE;
                save_debug_image("failed_repair");
                std::stringstream msg;
                msg << "Failed repairing @ (" << xin << "," << yin << ")\n";
                throw std::logic_error(msg.str());
            }
            else
                blasts++;

            // start right at the beginning. still more efficient than keeping
            // the history necessary to be able to continue next to the problem.
            inside.clear();
            outside.clear();
            xstart = x;
            ystart = y;
            run_to_border(xstart, ystart);
            xout = xstart;
            yout = ystart;
            xin = xout - 1;
            yin = yout;
            outside.push_back(pair<int, int>(xout, yout));
            continue;
        }
    }

    fprintf(stderr, "blasts: %d", blasts);
}

/******************************************************************************/
/*
 */
/******************************************************************************/
guint Surface::grow_a_component(int x, int y, int& contentions)
{
    if (x < 0 || x >= cairo_surface->get_width() || y < 0
            || y >= cairo_surface->get_height())
    {
        std::stringstream msg;
        msg << "grow_a_component(): invalid starting point: (" << x << "," << y
            << ")";
        throw std::logic_error(msg.str());
    }

    contentions = 0;

    vector<pair<int, int> > outside, inside;
    calculate_outline(x, y, outside, inside);

    guint8* pixels = cairo_surface->get_data();
    int stride = cairo_surface->get_stride();

    unsigned int pixels_changed = 0;

    guint32 ownclr = PRC(pixels + x*4 + y*stride);

    for (unsigned int i = 0; i < outside.size(); i++)
    {
        pair<int, int> coord = outside[i];

        if (allow_grow(coord.first, coord.second, ownclr))
        {
            PRC(pixels + coord.first*4 + coord.second*stride) = ownclr;
            pixels_changed++;
        }
        else
        {
            contentions++;
        }
    }

    return pixels_changed;
}

/******************************************************************************/
/*
 */
/******************************************************************************/
void Surface::add_mask(shared_ptr<Core> mask_surface)
{
    shared_ptr<Surface> mask = dynamic_pointer_cast<Surface>(mask_surface);
    
    if (mask)
    {
        Cairo::RefPtr<Cairo::ImageSurface> mask_cairo_surface = mask->cairo_surface;

        int max_x = cairo_surface->get_width();
        int max_y = cairo_surface->get_height();
        int stride = cairo_surface->get_stride();

        if (max_x != mask_cairo_surface->get_width()
                || max_y != mask_cairo_surface->get_height()
                || stride != mask_cairo_surface->get_stride())
        {
            throw std::logic_error("Surface shapes don't match.");
        }

        guint8* pixels = cairo_surface->get_data();
        guint8* mask_pixels = mask_cairo_surface->get_data();

        for (int y = 0; y < max_y; y++)
        {
            for (int x = 0; x < max_x; x++)
            {
                PRC(pixels + x*4 + y*stride) &=
                    PRC(mask_pixels + x*4 + y*stride); /* engrave only on the surface area */
                PRC(pixels + x*4 + y*stride) |=
                    (~PRC(mask_pixels + x*4 + y*stride) & (RED | BLUE)); /* tint the outiside in an own color to block extension */
            }
        }
    }
    else
        throw std::logic_error("Can't cast Core to Surface");
}

#include <boost/format.hpp>

/******************************************************************************/
/*
 */
/******************************************************************************/
void Surface::save_debug_image(string message)
{
    static unsigned int debug_image_index = 0;

    opacify(pixbuf);
    pixbuf->save( build_filename(outputdir,
                                 (boost::format("outp%1%_%2%.png") % debug_image_index % message).str() ),
                  "png");
    debug_image_index++;
}

/******************************************************************************/
/*
 */
/******************************************************************************/
void Surface::opacify(Glib::RefPtr<Gdk::Pixbuf> pixbuf)
{
    int stride = pixbuf->get_rowstride();
    guint8* pixels = pixbuf->get_pixels();
    for (int y = 0; y < pixbuf->get_height(); y++)
    {
        for (int x = 0; x < pixbuf->get_width(); x++)
        {
            PRC(pixels + x*4 + y*stride) |= OPAQUE;
        }
    }
}

/******************************************************************************/
/*
 */
/******************************************************************************/
void Surface::enable_filling(double linewidth)
{
    fill = true;
    this->linewidth = linewidth;
}

/******************************************************************************/
/*
 */
/******************************************************************************/
void Surface::fill_outline()
{
    /* paint everything white that can not be reached from outside the image */

    int stride = pixbuf->get_rowstride();
    guint8* pixels = pixbuf->get_pixels();

    /* in order to find out what is "outside", we need to walk "around' the image */
    for (int x = 0; x < pixbuf->get_width(); x++)
    {
        if (PRC(pixels + x*4 + 0*stride) != BLACK)
            throw std::logic_error("Non-black pixel at top border");
        if (PRC(pixels + x*4 + (pixbuf->get_height() - 1)*stride) != BLACK)
            throw std::logic_error("Non-black pixel at bottom border");
    }
    for (int y = 0; y < pixbuf->get_height(); y++)
    {
        if (PRC(pixels + 0*4 + y*stride) != BLACK)
            throw std::logic_error("Non-black pixel at left border");
        if (PRC(pixels + (pixbuf->get_width() - 1)*4 + y*stride) != BLACK)
            throw std::logic_error("Non-black pixel at right border");
    }

    fill_a_component(0, 0, BLUE);

    /* everything else (that is, the area of the board) will be black
     *
     * saving the line where black starts for later when we need something
     * black so grow's run_to_border can work.
     */
    int first_line_with_black = 0;
    for (int y = 0; y < pixbuf->get_height(); y++)
    {
        for (int x = 0; x < pixbuf->get_width(); x++)
        {
            if (PRC(pixels + x*4 + y*stride) != BLUE)
            {
                PRC(pixels + x*4 + y*stride) = BLACK;
                if (first_line_with_black == 0)
                {
                    first_line_with_black = y;
                }
            }
        }
    }

    /* compensate for growth induced by line thicknesses.
     *
     * this could be done by growing the outline by a reduced amount later
     * (providing the lines are not wider than the tool), but by doing the
     * reduction now, the lines are already compensated for in the masking
     * step. thus, the engraving bit will really engrave once around the
     * outline instead of engraving in an area that is going to be removed,
     * potentially creating neater edges and providing a more realistic
     * rendition in png and gcode previews.
     */
    int grow = linewidth / 2 * dpi;
    int contentions = 0;
    int added = 0;
    for (int i = 0; i < grow; ++i)
    {
        // starting at the very left
        added = grow_a_component(0, first_line_with_black + grow, contentions);
    }
    // if you can think of a sane situation in which either of this could
    // occur and nevertheless give a meaningful result, change it to a
    // warning.
    if (!added)
        throw std::logic_error(
            "Shrinking the outline by half the line width came to a halt.");
    if (contentions)
        throw std::logic_error(
            "Shrinking the outline collided with something while there should not be anything.");

    for (int y = 0; y < pixbuf->get_height(); y++)
    {
        for (int x = 0; x < pixbuf->get_width(); x++)
        {
            if (PRC(pixels + x*4 + y*stride) == BLUE)
                PRC(pixels + x*4 + y*stride) = BLACK;
            else
                PRC(pixels + x*4 + y*stride) = WHITE;
        }
    }
}
<|MERGE_RESOLUTION|>--- conflicted
+++ resolved
@@ -200,11 +200,7 @@
     }
 
     if (tsp_2opt) {
-<<<<<<< HEAD
-        tsp_solver::tsp_2opt<icoordpair>( toolpath, icoordpair(0, 0) );
-=======
         tsp_solver::tsp_2opt( toolpath, icoordpair(0, 0) );
->>>>>>> 8b856d5b
     } else {
         tsp_solver::nearest_neighbour( toolpath, icoordpair(0, 0) );
     }
