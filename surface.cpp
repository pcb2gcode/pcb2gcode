--- conflicted
+++ resolved
@@ -23,13 +23,6 @@
 #include "surface.hpp"
 using std::pair;
 
-<<<<<<< HEAD
-#include <map>
-
-
-#include "outline_bridges.hpp"
-=======
->>>>>>> eb531c5b
 #include "tsp_solver.hpp"
 
 #include <glibmm/miscutils.h>
@@ -195,21 +188,20 @@
             }
 
             outside.clear();
-
-        }
-    }
-    BOOST_FOREACH( coordpair c, components )
-    {
-      shared_ptr<icoords> outline = component_outlines[c];
-      if (mill->optimise)
-	{
-	  shared_ptr<icoords> outline_optimised(new icoords());
-	  //Use Boost's Douglas-Peucker simplification algorithm
-	  boost::geometry::simplify( *outline, *outline_optimised, 1.0 / dpi );
-	  toolpath.push_back(outline_optimised);
-	}
-	else
-	  toolpath.push_back(outline);
+        }
+    }
+    for ( coordpair c : components )
+    {
+        shared_ptr<icoords> outline = component_outlines[c];
+        if (mill->optimise)
+        {
+	    shared_ptr<icoords> outline_optimised(new icoords());
+	    //Use Boost's Douglas-Peucker simplification algorithm
+	    boost::geometry::simplify( *outline, *outline_optimised, 1.0 / dpi );
+	    toolpath.push_back(outline_optimised);
+        }
+        else
+            toolpath.push_back(outline);
     }
 
     if (contentions)
