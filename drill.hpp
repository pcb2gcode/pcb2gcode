--- conflicted
+++ resolved
@@ -95,19 +95,11 @@
     void add_header(string);
     void set_preamble(string);
     void set_postamble(string);
-<<<<<<< HEAD
     icoords line_to_holes(const ilinesegment& line, double drill_diameter);
-    void export_ngc(const string of_dir, const string of_name, shared_ptr<Driller> target,
-                    bool onedrill, bool nog81, bool zchange_absolute);
-    void export_ngc(const string of_dir, const string of_name,shared_ptr<Cutter> target,
-                    bool zchange_absolute);
-=======
-    unique_ptr<icoords> line_to_holes(const ilinesegment& line, double drill_diameter);
     void export_ngc(const string of_dir, const boost::optional<string>& of_name,
                     shared_ptr<Driller> target, bool onedrill, bool nog81, bool zchange_absolute);
     void export_ngc(const string of_dir, const boost::optional<string>& of_name,
                     shared_ptr<Cutter> target, bool zchange_absolute);
->>>>>>> e4d38170
     
     inline void export_svg(const string of_dir)
     {
