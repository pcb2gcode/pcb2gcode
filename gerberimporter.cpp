--- conflicted
+++ resolved
@@ -878,27 +878,6 @@
       cerr << "Unrecognized interpolation mode" << endl;
     }
   }
-<<<<<<< HEAD
-=======
-  if (render_paths_to_shapes) {
-    // If there are any unrendered circular paths, add them to the last layer.
-    for (const auto& diameter_and_path : linear_circular_paths) {
-      layers.back().second.push_back(paths_to_shapes(diameter_and_path.first, diameter_and_path.second, fill_closed_lines));
-    }
-    linear_circular_paths.clear();
-  }
-  vector<pair<const gerbv_layer_t *, mp_pair>> merged_layers;
-  merged_layers.reserve(layers.size());
-  for (const auto& layer : layers) {
-    merged_layers.emplace_back(layer.first, merge_multi_draws(layer.second));
-  }
-  auto result = generate_layers(merged_layers, &mp_pair::filled_closed_lines, fill_closed_lines);
-  if (fill_closed_lines) {
-    result = result - generate_layers(merged_layers, &mp_pair::shapes, false);
-  } else {
-    result = result + generate_layers(merged_layers, &mp_pair::shapes, false);
-  }
->>>>>>> 55f5c5a9
 
   if (gerber->netlist->state->unit == GERBV_UNIT_MM) {
     // I don't believe that this ever happens because I think that gerbv
