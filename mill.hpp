--- conflicted
+++ resolved
@@ -71,11 +71,8 @@
 {
 public:
     int extra_passes;
-<<<<<<< HEAD
+    bool voronoi;
     bool preserve_thermal_reliefs;
-=======
-    bool voronoi;
->>>>>>> eeee27db
 };
 
 /******************************************************************************/
