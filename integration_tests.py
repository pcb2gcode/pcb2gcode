#!/usr/bin/python

import unittest
import subprocess
import os
import tempfile
import shutil
import difflib
import filecmp
import sys
import argparse
import re
import collections

TestCase = collections.namedtuple("TestCase", ["name", "input_path", "args", "exit_code"])

# Sanitize a string to be a python identifier
clean = lambda varStr: re.sub('\W|^(?=\d)','_', varStr)

EXAMPLES_PATH = "testing/gerbv_example"
TEST_CASES = ([TestCase(clean(x), os.path.join(EXAMPLES_PATH, x), [], 0)
              for x in [
                  "multivibrator",
                  "am-test-voronoi",
                  "slots-milldrill",
                  "multivibrator_xy_offset",
                  "slots-with-drill",
                  "slots-with-drill-metric",
                  "multivibrator_pre_post_milling_gcode",
                  "multivibrator_no_export",
<<<<<<< HEAD
                  "am-test-voronoi-front",
=======
                  "multivibrator_no_export_milldrill",
>>>>>>> c5d5e640
              ]] +
              [TestCase(clean("multivibrator_bad_" + x), os.path.join(EXAMPLES_PATH, "multivibrator"), ["--" + x + "=non_existant_file"], 1)
               for x in ("front", "back", "outline", "drill")])

class IntegrationTests(unittest.TestCase):
  def pcb2gcode_one_directory(self, input_path, args=[], exit_code=0):
    """Run pcb2gcode once in one directory.

    Current working directory remains unchanged at the end.

    input_path: Where to run pcb2gcode
    Returns the path to the output files created.
    """
    cwd = os.getcwd()
    pcb2gcode = os.path.join(cwd, "pcb2gcode")
    actual_output_path = tempfile.mkdtemp()
    os.chdir(input_path)
    try:
      self.assertEqual(
          subprocess.call([pcb2gcode, "--output-dir", actual_output_path] + args),
          exit_code)
    finally:
      os.chdir(cwd)
    return actual_output_path

  def compare_directories(self, left, right, left_prefix="", right_prefix=""):
    """Compares two directories.

    Returns a string representing the diff between them if there is
    any difference between them.  If there is no difference between
    them, returns an empty string.
    left: Path to left side of diff
    right: Path to right side of diff
    left_prefix: String to prepend to all left-side files
    right_prefix: String to prepend to all right-side files
    """

    # Right side might not exist.
    if not os.path.exists(right):
      all_diffs = []
      for f in os.listdir(left):
        all_diffs += "Found %s but not %s.\n" % (os.path.join(left_prefix, f), os.path.join(right_prefix, f))
        left_file = os.path.join(left, f)
        with open(left_file, 'r') as myfile:
          data=myfile.readlines()
          all_diffs += difflib.unified_diff(data, [], os.path.join(left_prefix, f), "/dev/null")
      return ''.join(all_diffs)

    # Left side might not exist.
    if not os.path.exists(left):
      all_diffs = []
      for f in os.listdir(right):
        all_diffs += "Found %s but not %s.\n" % (os.path.join(right_prefix, f), os.path.join(left_prefix, f))
        right_file = os.path.join(right, f)
        with open(right_file, 'r') as myfile:
          data=myfile.readlines()
          all_diffs += difflib.unified_diff([], data, "/dev/null", os.path.join(right_prefix, f))
      return ''.join(all_diffs)


    diff = filecmp.dircmp(left, right)
    # Now compare all the differing files.
    all_diffs = []
    for f in diff.left_only:
      all_diffs += "Found %s but not %s.\n" % (os.path.join(left_prefix, f), os.path.join(right_prefix, f))
      left_file = os.path.join(left, f)
      with open(left_file, 'r') as myfile:
        data=myfile.readlines()
        all_diffs += difflib.unified_diff(data, [], os.path.join(left_prefix, f), "/dev/null")
    for f in diff.right_only:
      all_diffs += "Found %s but not %s.\n" % (os.path.join(right_prefix, f), os.path.join(left_prefix, f))
      right_file = os.path.join(right, f)
      with open(right_file, 'r') as myfile:
        data=myfile.readlines()
        all_diffs += difflib.unified_diff([], data, "/dev/null", os.path.join(right_prefix, f))
    for f in diff.diff_files:
      left_file = os.path.join(left, f)
      right_file = os.path.join(right, f)
      with open(left_file, 'r') as myfile0, open(right_file, 'r') as myfile1:
        data0=myfile0.readlines()
        data1=myfile1.readlines()
        all_diffs += difflib.unified_diff(data0, data1, os.path.join(left_prefix, f), os.path.join(right_prefix, f))
    return ''.join(all_diffs)

  def run_one_directory(self, input_path, expected_output_path, test_prefix, args=[], exit_code=0):
    """Run pcb2gcode on a directory and return the diff as a string.

    Returns an empty string if there is no mismatch.
    Returns the diff if there is a mismatch.
    input_path: Path to inputs
    expected_output_path: Path to expected outputs
    test_prefix: Strin to prepend to all filenamess
    """
    actual_output_path = self.pcb2gcode_one_directory(input_path, args, exit_code)
    if exit_code:
      return ""
    diff_text = self.compare_directories(expected_output_path, actual_output_path,
                                         os.path.join("expected", test_prefix),
                                         os.path.join("actual", test_prefix))
    shutil.rmtree(actual_output_path)
    return diff_text

  def do_test_one(self, test_case):
    cwd = os.getcwd()
    test_prefix = os.path.join(test_case.input_path, "expected")
    input_path = os.path.join(cwd, test_case.input_path)
    expected_output_path = os.path.join(cwd, test_case.input_path, "expected")
    diff_text = self.run_one_directory(input_path, expected_output_path, test_prefix, test_case.args, test_case.exit_code)
    self.assertFalse(diff_text, 'Files don\'t match\n' + diff_text)

if __name__ == '__main__':
  def add_test_case(t):
    def test_method(self):
      self.do_test_one(t)
    setattr(IntegrationTests, 'test_' + t.name, test_method)
    test_method.__name__ = 'test_' + t.name
    test_method.__doc__ = str(test_case)
  for test_case in TEST_CASES:
    add_test_case(test_case)
  parser = argparse.ArgumentParser(description='Integration test of pcb2gcode.')
  parser.add_argument('--fix', action='store_true', default=False,
                      help='Generate expected outputs automatically')
  parser.add_argument('--add', action='store_true', default=False,
                      help='git add new expected outputs automatically')
  args = parser.parse_args()
  if args.fix:
    print("Generating expected outputs...")
    output = None
    try:
      subprocess.check_output([sys.argv[0]], stderr=subprocess.STDOUT)
    except subprocess.CalledProcessError, e:
      output = str(e.output)
    if not output:
      print("No diffs, nothing to do.")
      exit(0)
    p = subprocess.Popen(["patch", "-p1"], stdin=subprocess.PIPE, stdout=subprocess.PIPE)
    result = p.communicate(input=output)
    files_patched = []
    for l in result[0].split('\n'):
      if l.startswith("patching file "):
        files_patched.append(l[len("patching file "):])
    if args.add:
      subprocess.call(["git", "add"] + files_patched)
      print("Done.\nAdded to git:\n" +
            '\n'.join(files_patched))
    else:
      print("Done.\nYou now need to run:\n" +
            '\n'.join('git add ' + x for x in files_patched))
  else:
    test_loader = unittest.TestLoader()
    all_test_names = ["test_" + t.name for t in TEST_CASES]
    test_loader.sortTestMethodsUsing = lambda x,y: cmp(all_test_names.index(x), all_test_names.index(y))
    suite = test_loader.loadTestsFromTestCase(IntegrationTests)
    if not unittest.TextTestRunner().run(suite).wasSuccessful():
      print('\n***\nRun one of these:\n' +
            './integration_tests.py --fix\n' +
            './integration_tests.py --fix --add\n' +
            '***\n')
      exit(1)
    else:
      exit(0)<|MERGE_RESOLUTION|>--- conflicted
+++ resolved
@@ -28,11 +28,8 @@
                   "slots-with-drill-metric",
                   "multivibrator_pre_post_milling_gcode",
                   "multivibrator_no_export",
-<<<<<<< HEAD
+                  "multivibrator_no_export_milldrill",
                   "am-test-voronoi-front",
-=======
-                  "multivibrator_no_export_milldrill",
->>>>>>> c5d5e640
               ]] +
               [TestCase(clean("multivibrator_bad_" + x), os.path.join(EXAMPLES_PATH, "multivibrator"), ["--" + x + "=non_existant_file"], 1)
                for x in ("front", "back", "outline", "drill")])
