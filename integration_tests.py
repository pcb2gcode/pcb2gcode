#!/usr/bin/python

from __future__ import print_function
import unittest2
import subprocess
import os
import tempfile
import shutil
import difflib
import filecmp
import sys
import argparse
import re
import collections
import termcolor
import colour_runner.runner
import in_place
import xml.etree.ElementTree

from concurrencytest import ConcurrentTestSuite, fork_for_tests

TestCase = collections.namedtuple("TestCase", ["name", "input_path", "args", "exit_code"])

EXAMPLES_PATH = "testing/gerbv_example"
BROKEN_EXAMPLES_PATH = "testing/broken_examples"
TEST_CASES = ([TestCase(x, os.path.join(EXAMPLES_PATH, x), [], 0)
              for x in [
                  "am-test",
                  "am-test-counterclockwise",
                  "am-test-extended",
                  "am-test-voronoi",
                  "am-test-voronoi-front",
                  "edge-cuts-inside-cuts",
                  "edge-cuts-broken-loop",
                  "example_board_al_custom",
                  "example_board_al_linuxcnc",
                  "KNoT-Gateway Mini Starter Board",
                  "KNoT_Thing_Starter_Board",
                  "mill_masking",
                  "mill_masking_voronoi",
                  "milldrilldiatest",
                  "multivibrator",
                  "multivibrator-basename",
                  "multivibrator-clockwise",
                  "multivibrator-contentions",
                  "multivibrator-extra-passes",
                  "multivibrator-extra-passes-big",
                  "multivibrator-extra-passes-voronoi",
                  "multivibrator-no-tsp-2opt",
                  "multivibrator-no-zbridges",
                  "multivibrator_no_export",
                  "multivibrator_no_export_milldrill",
                  "multivibrator_pre_post_milling_gcode",
                  "multivibrator_xy_offset",
                  "multivibrator_xy_offset_zero_start",
                  "slots-milldrill",
                  "slots-with-drill",
                  "slots-with-drill-and-milldrill",
                  "slots-with-drill-metric",
                  "slots-with-drills-available",
              ]] +
<<<<<<< HEAD
              [TestCase(clean("multivibrator_bad_" + x),
                        os.path.join(EXAMPLES_PATH, "multivibrator"),
                        ["--" + x + "=non_existant_file"], 100)
=======
              [TestCase("multivibrator_bad_" + x, os.path.join(EXAMPLES_PATH, "multivibrator"), ["--" + x + "=non_existant_file"], 1)
>>>>>>> eba325e6
               for x in ("front", "back", "outline", "drill")] +
              [TestCase("broken_" + x,
                        os.path.join(BROKEN_EXAMPLES_PATH, x),
                        [], 100)
               for x in ("invalid-config",)
              ] +
              [TestCase("version",
                        os.path.join(EXAMPLES_PATH),
                        ["--version"],
                        0)] +
<<<<<<< HEAD
              [TestCase(clean("help"),
                        os.path.join(EXAMPLES_PATH),
                        ["--help"],
                        0)] +
              [TestCase(clean("tsp_2opt_with_millfeedirection"),
=======
              [TestCase("tsp_2opt_with_millfeedirection",
>>>>>>> eba325e6
                        os.path.join(EXAMPLES_PATH, "am-test"),
                        ["--tsp-2opt", "--mill-feed-direction=climb"],
                        100)] +
              [TestCase("ignore warnings",
                        os.path.join(BROKEN_EXAMPLES_PATH, "invalid-config"),
                        ["--ignore-warnings"],
                        0)] +
              [TestCase("invalid_millfeedirection",
                        os.path.join(EXAMPLES_PATH),
                        ["--mill-feed-direction=invalid_value"],
                        101)]
)

def colored(text, **color):
  if hasattr(sys.stderr, "isatty") and sys.stderr.isatty():
    return termcolor.colored(text, **color)
  else:
    return text

class IntegrationTests(unittest2.TestCase):
  def rotate_pathstring(self, pathstring):
    """Parse a string representing an SVG path.

    Parse it into an array of array of points.  Each array is a series of line
    segments.  They are drawn in order and the evenodd rule determines which is
    the hole and which is the solid part.

    It's intentionally not very flexible in what it supports, in case we
    accidentally parse something that we've never seen before and do it
    incorrectly.
    """
    def string_to_paths(pathstring):
      """Returns an array of paths where each path starts with an absolute move
      (M) and the rest are absolute lineTo (L) until the next moveTo (M).
      """
      pathstring = pathstring[2:-3] # Remove the first M and the final z
      paths = [[tuple(point.split(",")) for point in p.strip().split(" L ")] for p in pathstring.split("M ")]
      # Now paths is a list.  Each element is an array of points.  Each point is a pair of strings, x,y.
      return paths

    def rotate_path(path):
      """Rotate the path so that the least element is first.

      Only rotate is the first and last element match.
      """
      self.assertEqual(path[0], path[-1])
      index_of_smallest = min(enumerate(path),
                              key=lambda x: (float(x[1][0]), float(x[1][1]), x[0]))[0]
      rotated_points = path[index_of_smallest:-1] + path[:index_of_smallest+1]
      return rotated_points

    def paths_to_string(paths):
      """Return the path string that represents these paths."""
      return "M " + "M ".join(" L ".join(','.join(point) for point in path) for path in paths) + " z "
    self.assertEqual(pathstring, paths_to_string(string_to_paths(pathstring)))
    return paths_to_string(rotate_path(p) for p in string_to_paths(pathstring))

  def fix_up_expected(self, path):
    """Fix up any files made in the output directory

    This will enlarge all SVG by a factor of 10 in each direction until they are
    at least 1000 in each dimension.  This makes them easier to view on github.

    Also adjust the order of all SVG paths that start and end at the same place
    to start on the smallest element.  This will make github diffs smaller in
    some cases where a no-effect union or intersection of polygons chnaged the
    order of points.
    """
    def bigger(matchobj):
      width = float(matchobj.group('width'))
      height = float(matchobj.group('height'))
      while width < 1000 or height < 1000:
        width *= 10
        height *= 10
      return 'width="' + str(width) + '" height="' + str(height) + '" '
    for root, subdirs, files in os.walk(path):
      for current_file in files:
        with in_place.InPlace(os.path.join(root, current_file)) as f:
          for line in f:
            if line.startswith("<svg"):
              f.write("<!-- original:\n" +
                      line +
                      "-->\n" +
                      re.sub('width="(?P<width>[^"]*)" height="(?P<height>[^"]*)" ',
                             bigger,
                             line))
            elif line.startswith('<g fill-rule="evenodd"><path d="M '):
              etree = xml.etree.ElementTree.fromstring(line)
              pathstring = etree[0].attrib['d']
              f.write(line.replace(pathstring, self.rotate_pathstring(pathstring)))
            else:
              f.write(line)

  def pcb2gcode_one_directory(self, input_path, args=[], exit_code=0):
    """Run pcb2gcode once in one directory.

    Current working directory remains unchanged at the end.

    input_path: Where to run pcb2gcode
    Returns the path to the output files created.
    """
    cwd = os.getcwd()
    pcb2gcode = os.path.join(cwd, "pcb2gcode")
    actual_output_path = tempfile.mkdtemp()
    os.chdir(input_path)
    try:
      cmd = [pcb2gcode, "--output-dir", actual_output_path] + args
      print("Running {}".format(" ".join("'{}'".format(x) for x in cmd)))
      p = subprocess.Popen(cmd, stdout=subprocess.PIPE, stderr=subprocess.STDOUT)
      result = p.communicate()
      self.assertEqual(p.returncode, exit_code)
      self.fix_up_expected(actual_output_path)
    finally:
      print(result[0], file=sys.stderr)
      os.chdir(cwd)
    return actual_output_path

  def compare_directories(self, left, right, left_prefix="", right_prefix=""):
    """Compares two directories.

    Returns a string representing the diff between them if there is
    any difference between them.  If there is no difference between
    them, returns an empty string.
    left: Path to left side of diff
    right: Path to right side of diff
    left_prefix: String to prepend to all left-side files
    right_prefix: String to prepend to all right-side files
    """

    # Right side might not exist.
    if not os.path.exists(right):
      all_diffs = []
      for f in os.listdir(left):
        all_diffs += "Found %s but not %s.\n" % (os.path.join(left_prefix, f), os.path.join(right_prefix, f))
        left_file = os.path.join(left, f)
        with open(left_file, 'r') as myfile:
          data=myfile.readlines()
          all_diffs += difflib.unified_diff(data, [], '"' + os.path.join(left_prefix, f) + '"', "/dev/null")
      return ''.join(all_diffs)

    # Left side might not exist.
    if not os.path.exists(left):
      all_diffs = []
      for f in os.listdir(right):
        all_diffs += "Found %s but not %s.\n" % (os.path.join(right_prefix, f), os.path.join(left_prefix, f))
        right_file = os.path.join(right, f)
        with open(right_file, 'r') as myfile:
          data=myfile.readlines()
          all_diffs += difflib.unified_diff([], data, "/dev/null", '"' + os.path.join(right_prefix, f) + '"')
      return ''.join(all_diffs)


    diff = filecmp.dircmp(left, right)
    # Now compare all the differing files.
    all_diffs = []
    for f in diff.left_only:
      all_diffs += "Found %s but not %s.\n" % (os.path.join(left_prefix, f), os.path.join(right_prefix, f))
      left_file = os.path.join(left, f)
      with open(left_file, 'r') as myfile:
        data=myfile.readlines()
        all_diffs += difflib.unified_diff(data, [], '"' + os.path.join(left_prefix, f) + '"', "/dev/null")
    for f in diff.right_only:
      all_diffs += "Found %s but not %s.\n" % (os.path.join(right_prefix, f), os.path.join(left_prefix, f))
      right_file = os.path.join(right, f)
      with open(right_file, 'r') as myfile:
        data=myfile.readlines()
        all_diffs += difflib.unified_diff([], data, "/dev/null", '"' + os.path.join(right_prefix, f) + '"')
    for f in diff.diff_files:
      left_file = os.path.join(left, f)
      right_file = os.path.join(right, f)
      with open(left_file, 'r') as myfile0, open(right_file, 'r') as myfile1:
        data0=myfile0.readlines()
        data1=myfile1.readlines()
        all_diffs += difflib.unified_diff(data0, data1, '"' + os.path.join(left_prefix, f) + '"', '"' + os.path.join(right_prefix, f) + '"')
    return ''.join(all_diffs)

  def run_one_directory(self, input_path, expected_output_path, test_prefix, args=[], exit_code=0):
    """Run pcb2gcode on a directory and return the diff as a string.

    Returns an empty string if there is no mismatch.
    Returns the diff if there is a mismatch.
    input_path: Path to inputs
    expected_output_path: Path to expected outputs
    test_prefix: Strin to prepend to all filenamess
    """
    actual_output_path = self.pcb2gcode_one_directory(input_path, args, exit_code)
    if exit_code:
      return ""
    diff_text = self.compare_directories(expected_output_path, actual_output_path,
                                         os.path.join("expected", test_prefix),
                                         os.path.join("actual", test_prefix))
    shutil.rmtree(actual_output_path)
    return diff_text

  def do_test_one(self, test_case):
    cwd = os.getcwd()
    test_prefix = os.path.join(test_case.input_path, "expected")
    input_path = os.path.join(cwd, test_case.input_path)
    expected_output_path = os.path.join(cwd, test_case.input_path, "expected")
    print(colored("\nRunning test case:\n" + "\n".join("    %s=%s" % (k,v) for k,v in test_case._asdict().items()), attrs=["bold"]), file=sys.stderr)
    diff_text = self.run_one_directory(input_path, expected_output_path, test_prefix, test_case.args, test_case.exit_code)
    self.assertFalse(bool(diff_text), 'Files don\'t match\n' + diff_text)

if __name__ == '__main__':
  def add_test_case(t):
    def test_method(self):
      self.do_test_one(t)
    setattr(IntegrationTests, 'test_' + t.name, test_method)
    test_method.__name__ = 'test_' + t.name
    test_method.__doc__ = str(test_case)
  for test_case in TEST_CASES:
    add_test_case(test_case)
  parser = argparse.ArgumentParser(description='Integration test of pcb2gcode.')
  parser.add_argument('--fix', action='store_true', default=False,
                      help='Generate expected outputs automatically')
  parser.add_argument('--add', action='store_true', default=False,
                      help='git add new expected outputs automatically')
  args = parser.parse_args()
  if args.fix:
    print("Generating expected outputs...")
    output = None
    try:
      subprocess.check_output([sys.argv[0]], stderr=subprocess.STDOUT)
    except subprocess.CalledProcessError, e:
      output = str(e.output)
    if not output:
      print("No diffs, nothing to do.")
      exit(0)
    p = subprocess.Popen(["patch", "-p1"], stdin=subprocess.PIPE, stdout=subprocess.PIPE)
    result = p.communicate(input=output)
    files_patched = []
    for l in result[0].split('\n'):
      if l.startswith("patching file '"):
        files_patched.append(l[len("patching file '"):-1])
      elif l.startswith("patching file "):
        files_patched.append(l[len("patching file "):])
    print(result[0])
    if args.add:
      subprocess.call(["git", "add"] + files_patched)
      print("Done.\nAdded to git:\n" +
            '\n'.join(files_patched))
    else:
      print("Done.\nYou now need to run:\n" +
            '\n'.join('git add ' + x for x in files_patched))
  else:
    test_loader = unittest2.TestLoader()
    all_test_names = ["test_" + t.name for t in TEST_CASES]
    test_loader.sortTestMethodsUsing = lambda x,y: cmp(all_test_names.index(x), all_test_names.index(y))
    suite = test_loader.loadTestsFromTestCase(IntegrationTests)
    concurrent_suite = ConcurrentTestSuite(suite, fork_for_tests(3))
    if hasattr(sys.stderr, "isatty") and sys.stderr.isatty():
      test_result = colour_runner.runner.ColourTextTestRunner(verbosity=2).run(concurrent_suite)
    else:
      test_result = unittest2.TextTestRunner(verbosity=2).run(concurrent_suite)
    if not test_result.wasSuccessful():
      print('\n***\nRun one of these:\n' +
            './integration_tests.py --fix\n' +
            './integration_tests.py --fix --add\n' +
            '***\n')
      exit(1)
    else:
      exit(0)<|MERGE_RESOLUTION|>--- conflicted
+++ resolved
@@ -59,13 +59,9 @@
                   "slots-with-drill-metric",
                   "slots-with-drills-available",
               ]] +
-<<<<<<< HEAD
-              [TestCase(clean("multivibrator_bad_" + x),
+              [TestCase("multivibrator_bad_" + x,
                         os.path.join(EXAMPLES_PATH, "multivibrator"),
                         ["--" + x + "=non_existant_file"], 100)
-=======
-              [TestCase("multivibrator_bad_" + x, os.path.join(EXAMPLES_PATH, "multivibrator"), ["--" + x + "=non_existant_file"], 1)
->>>>>>> eba325e6
                for x in ("front", "back", "outline", "drill")] +
               [TestCase("broken_" + x,
                         os.path.join(BROKEN_EXAMPLES_PATH, x),
@@ -76,15 +72,11 @@
                         os.path.join(EXAMPLES_PATH),
                         ["--version"],
                         0)] +
-<<<<<<< HEAD
-              [TestCase(clean("help"),
+              [TestCase("help",
                         os.path.join(EXAMPLES_PATH),
                         ["--help"],
                         0)] +
-              [TestCase(clean("tsp_2opt_with_millfeedirection"),
-=======
               [TestCase("tsp_2opt_with_millfeedirection",
->>>>>>> eba325e6
                         os.path.join(EXAMPLES_PATH, "am-test"),
                         ["--tsp-2opt", "--mill-feed-direction=climb"],
                         100)] +
