--- conflicted
+++ resolved
@@ -20,6 +20,9 @@
 from concurrencytest import ConcurrentTestSuite, fork_for_tests
 
 TestCase = collections.namedtuple("TestCase", ["name", "input_path", "args", "exit_code"])
+
+# Sanitize a string to be a python identifier
+clean = lambda varStr: re.sub('\W|^(?=\d)','_', varStr)
 
 EXAMPLES_PATH = "testing/gerbv_example"
 BROKEN_EXAMPLES_PATH = "testing/broken_examples"
@@ -59,13 +62,9 @@
                   "slots-with-drill-metric",
                   "slots-with-drills-available",
               ]] +
-<<<<<<< HEAD
-              [TestCase("multivibrator_bad_" + x, os.path.join(EXAMPLES_PATH, "multivibrator"), ["--" + x + "=non_existant_file"], 1)
-=======
-              [TestCase(clean("multivibrator_bad_" + x),
+              [TestCase("multivibrator_bad_" + x,
                         os.path.join(EXAMPLES_PATH, "multivibrator"),
                         ["--" + x + "=non_existant_file"], 100)
->>>>>>> f1f1496e
                for x in ("front", "back", "outline", "drill")] +
               [TestCase("broken_" + x,
                         os.path.join(BROKEN_EXAMPLES_PATH, x),
@@ -76,15 +75,11 @@
                         os.path.join(EXAMPLES_PATH),
                         ["--version"],
                         0)] +
-<<<<<<< HEAD
-              [TestCase("tsp_2opt_with_millfeedirection",
-=======
               [TestCase(clean("help"),
                         os.path.join(EXAMPLES_PATH),
                         ["--help"],
                         0)] +
-              [TestCase(clean("tsp_2opt_with_millfeedirection"),
->>>>>>> f1f1496e
+              [TestCase("tsp_2opt_with_millfeedirection",
                         os.path.join(EXAMPLES_PATH, "am-test"),
                         ["--tsp-2opt", "--mill-feed-direction=climb"],
                         100)] +
