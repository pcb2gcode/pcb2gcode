#!/usr/bin/python

import unittest
import subprocess
import os
import tempfile
import shutil
import difflib
import filecmp
import sys
import argparse
import re
import collections

TestCase = collections.namedtuple("TestCase", ["name", "input_path", "args", "exit_code"])

# Sanitize a string to be a python identifier
clean = lambda varStr: re.sub('\W|^(?=\d)','_', varStr)

EXAMPLES_PATH = "testing/gerbv_example"
TEST_CASES = ([TestCase(clean(x), os.path.join(EXAMPLES_PATH, x), [], 0)
              for x in [
                  "multivibrator",
                  "am-test-voronoi",
                  "slots-milldrill",
                  "multivibrator_xy_offset",
                  "slots-with-drill",
                  "slots-with-drill-metric",
                  "multivibrator_pre_post_milling_gcode",
                  "multivibrator_no_export",
                  "am-test-voronoi-front",
              ]] +
<<<<<<< HEAD
              [TestCase(os.path.join(EXAMPLES_PATH, "multivibrator"), ["--front=non_existant_file"], 1),
               TestCase(os.path.join(EXAMPLES_PATH, "multivibrator"), ["--back=non_existant_file"], 1),
               TestCase(os.path.join(EXAMPLES_PATH, "multivibrator"), ["--outline=non_exsistant_file"], 1),
               TestCase(os.path.join(EXAMPLES_PATH, "multivibrator"), ["--drill=non_exsistant_file"], 1),
              ])
=======
              [TestCase(clean("multivibrator_bad_" + x), os.path.join(EXAMPLES_PATH, "multivibrator"), ["--" + x + "=non_existant_file"], 1)
               for x in ("front", "back", "outline")])
>>>>>>> d2233c7f

class IntegrationTests(unittest.TestCase):
  def pcb2gcode_one_directory(self, input_path, args=[], exit_code=0):
    """Run pcb2gcode once in one directory.

    Current working directory remains unchanged at the end.

    input_path: Where to run pcb2gcode
    Returns the path to the output files created.
    """
    cwd = os.getcwd()
    pcb2gcode = os.path.join(cwd, "pcb2gcode")
    actual_output_path = tempfile.mkdtemp()
    os.chdir(input_path)
    try:
      self.assertEqual(
          subprocess.call([pcb2gcode, "--output-dir", actual_output_path] + args),
          exit_code)
    finally:
      os.chdir(cwd)
    return actual_output_path

  def compare_directories(self, left, right, left_prefix="", right_prefix=""):
    """Compares two directories.

    Returns a string representing the diff between them if there is
    any difference between them.  If there is no difference between
    them, returns an empty string.
    left: Path to left side of diff
    right: Path to right side of diff
    left_prefix: String to prepend to all left-side files
    right_prefix: String to prepend to all right-side files
    """

    # Right side might not exist.
    if not os.path.exists(right):
      all_diffs = []
      for f in os.listdir(left):
        all_diffs += "Found %s but not %s.\n" % (os.path.join(left_prefix, f), os.path.join(right_prefix, f))
        left_file = os.path.join(left, f)
        with open(left_file, 'r') as myfile:
          data=myfile.readlines()
          all_diffs += difflib.unified_diff(data, [], os.path.join(left_prefix, f), "/dev/null")
      return ''.join(all_diffs)

    # Left side might not exist.
    if not os.path.exists(left):
      all_diffs = []
      for f in os.listdir(right):
        all_diffs += "Found %s but not %s.\n" % (os.path.join(right_prefix, f), os.path.join(left_prefix, f))
        right_file = os.path.join(right, f)
        with open(right_file, 'r') as myfile:
          data=myfile.readlines()
          all_diffs += difflib.unified_diff([], data, "/dev/null", os.path.join(right_prefix, f))
      return ''.join(all_diffs)


    diff = filecmp.dircmp(left, right)
    # Now compare all the differing files.
    all_diffs = []
    for f in diff.left_only:
      all_diffs += "Found %s but not %s.\n" % (os.path.join(left_prefix, f), os.path.join(right_prefix, f))
      left_file = os.path.join(left, f)
      with open(left_file, 'r') as myfile:
        data=myfile.readlines()
        all_diffs += difflib.unified_diff(data, [], os.path.join(left_prefix, f), "/dev/null")
    for f in diff.right_only:
      all_diffs += "Found %s but not %s.\n" % (os.path.join(right_prefix, f), os.path.join(left_prefix, f))
      right_file = os.path.join(right, f)
      with open(right_file, 'r') as myfile:
        data=myfile.readlines()
        all_diffs += difflib.unified_diff([], data, "/dev/null", os.path.join(right_prefix, f))
    for f in diff.diff_files:
      left_file = os.path.join(left, f)
      right_file = os.path.join(right, f)
      with open(left_file, 'r') as myfile0, open(right_file, 'r') as myfile1:
        data0=myfile0.readlines()
        data1=myfile1.readlines()
        all_diffs += difflib.unified_diff(data0, data1, os.path.join(left_prefix, f), os.path.join(right_prefix, f))
    return ''.join(all_diffs)

  def run_one_directory(self, input_path, expected_output_path, test_prefix, args=[], exit_code=0):
    """Run pcb2gcode on a directory and return the diff as a string.

    Returns an empty string if there is no mismatch.
    Returns the diff if there is a mismatch.
    input_path: Path to inputs
    expected_output_path: Path to expected outputs
    test_prefix: Strin to prepend to all filenamess
    """
    actual_output_path = self.pcb2gcode_one_directory(input_path, args, exit_code)
    if exit_code:
      return ""
    diff_text = self.compare_directories(expected_output_path, actual_output_path,
                                         os.path.join("expected", test_prefix),
                                         os.path.join("actual", test_prefix))
    shutil.rmtree(actual_output_path)
    return diff_text

  def do_test_one(self, test_case):
    cwd = os.getcwd()
<<<<<<< HEAD
    test_cases = TEST_CASES
    diff_texts = []
    for test_case in test_cases:
      test_prefix = os.path.join(test_case.input_path, "expected")
      input_path = os.path.join(cwd, test_case.input_path)
      expected_output_path = os.path.join(cwd, test_case.input_path, "expected")
      diff_texts.append(self.run_one_directory(input_path, expected_output_path, test_prefix, test_case.args, test_case.exit_code))
    self.assertFalse(any(diff_texts),
                     'Files don\'t match\n' + '\n'.join(filter(None, diff_texts)) +
                     '\n***\nRun one of these:\n' +
                     './integration_tests.py --fix\n' +
                     './integration_tests.py --fix --add\n' +
                     '***\n')
=======
    test_prefix = os.path.join(test_case.input_path, "expected")
    input_path = os.path.join(cwd, test_case.input_path)
    expected_output_path = os.path.join(cwd, test_case.input_path, "expected")
    diff_text = self.run_one_directory(input_path, expected_output_path, test_prefix, test_case.args, test_case.exit_code)
    self.assertFalse(diff_text, 'Files don\'t match\n' + diff_text)
>>>>>>> d2233c7f

if __name__ == '__main__':
  def add_test_case(t):
    def test_method(self):
      self.do_test_one(t)
    setattr(IntegrationTests, 'test_' + t.name, test_method)
    test_method.__name__ = 'test_' + t.name
    test_method.__doc__ = str(test_case)
  for test_case in TEST_CASES:
    add_test_case(test_case)
  parser = argparse.ArgumentParser(description='Integration test of pcb2gcode.')
  parser.add_argument('--fix', action='store_true', default=False,
                      help='Generate expected outputs automatically')
  parser.add_argument('--add', action='store_true', default=False,
                      help='git add new expected outputs automatically')
  args = parser.parse_args()
  if args.fix:
    print("Generating expected outputs...")
    output = None
    try:
      subprocess.check_output([sys.argv[0]], stderr=subprocess.STDOUT)
    except subprocess.CalledProcessError, e:
      output = str(e.output)
    if not output:
      print("No diffs, nothing to do.")
      exit(0)
    p = subprocess.Popen(["patch", "-p1"], stdin=subprocess.PIPE, stdout=subprocess.PIPE)
    result = p.communicate(input=output)
    files_patched = []
    for l in result[0].split('\n'):
      if l.startswith("patching file "):
        files_patched.append(l[len("patching file "):])
    if args.add:
      subprocess.call(["git", "add"] + files_patched)
      print("Done.\nAdded to git:\n" +
            '\n'.join(files_patched))
    else:
      print("Done.\nYou now need to run:\n" +
            '\n'.join('git add ' + x for x in files_patched))
  else:
    test_loader = unittest.TestLoader()
    all_test_names = ["test_" + t.name for t in TEST_CASES]
    test_loader.sortTestMethodsUsing = lambda x,y: cmp(all_test_names.index(x), all_test_names.index(y))
    suite = test_loader.loadTestsFromTestCase(IntegrationTests)
    if not unittest.TextTestRunner().run(suite).wasSuccessful():
      print('\n***\nRun one of these:\n' +
            './integration_tests.py --fix\n' +
            './integration_tests.py --fix --add\n' +
            '***\n')<|MERGE_RESOLUTION|>--- conflicted
+++ resolved
@@ -30,16 +30,8 @@
                   "multivibrator_no_export",
                   "am-test-voronoi-front",
               ]] +
-<<<<<<< HEAD
-              [TestCase(os.path.join(EXAMPLES_PATH, "multivibrator"), ["--front=non_existant_file"], 1),
-               TestCase(os.path.join(EXAMPLES_PATH, "multivibrator"), ["--back=non_existant_file"], 1),
-               TestCase(os.path.join(EXAMPLES_PATH, "multivibrator"), ["--outline=non_exsistant_file"], 1),
-               TestCase(os.path.join(EXAMPLES_PATH, "multivibrator"), ["--drill=non_exsistant_file"], 1),
-              ])
-=======
               [TestCase(clean("multivibrator_bad_" + x), os.path.join(EXAMPLES_PATH, "multivibrator"), ["--" + x + "=non_existant_file"], 1)
-               for x in ("front", "back", "outline")])
->>>>>>> d2233c7f
+               for x in ("front", "back", "outline", "drill")])
 
 class IntegrationTests(unittest.TestCase):
   def pcb2gcode_one_directory(self, input_path, args=[], exit_code=0):
@@ -141,27 +133,11 @@
 
   def do_test_one(self, test_case):
     cwd = os.getcwd()
-<<<<<<< HEAD
-    test_cases = TEST_CASES
-    diff_texts = []
-    for test_case in test_cases:
-      test_prefix = os.path.join(test_case.input_path, "expected")
-      input_path = os.path.join(cwd, test_case.input_path)
-      expected_output_path = os.path.join(cwd, test_case.input_path, "expected")
-      diff_texts.append(self.run_one_directory(input_path, expected_output_path, test_prefix, test_case.args, test_case.exit_code))
-    self.assertFalse(any(diff_texts),
-                     'Files don\'t match\n' + '\n'.join(filter(None, diff_texts)) +
-                     '\n***\nRun one of these:\n' +
-                     './integration_tests.py --fix\n' +
-                     './integration_tests.py --fix --add\n' +
-                     '***\n')
-=======
     test_prefix = os.path.join(test_case.input_path, "expected")
     input_path = os.path.join(cwd, test_case.input_path)
     expected_output_path = os.path.join(cwd, test_case.input_path, "expected")
     diff_text = self.run_one_directory(input_path, expected_output_path, test_prefix, test_case.args, test_case.exit_code)
     self.assertFalse(diff_text, 'Files don\'t match\n' + diff_text)
->>>>>>> d2233c7f
 
 if __name__ == '__main__':
   def add_test_case(t):
