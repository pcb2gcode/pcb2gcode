--- conflicted
+++ resolved
@@ -6,10 +6,7 @@
 
 #include "options.hpp"
 #include "units.hpp"
-<<<<<<< HEAD
-=======
 #include "available_drills.hpp"
->>>>>>> 9c6887eb
 
 using namespace std;
 
@@ -54,7 +51,15 @@
   BOOST_CHECK_EQUAL(get_error_code("pcb2gcode --foo"), 101);
 }
 
-<<<<<<< HEAD
+BOOST_AUTO_TEST_CASE(available_drills) {
+  std::stringstream drills_text;
+  auto drills = get_value<std::vector<AvailableDrills>>(
+      "pcb2gcode --drills-available 5mm --drills-available 15mm",
+      "drills-available");
+  drills_text << drills;
+  BOOST_CHECK_EQUAL(drills_text.str(), "0.005 m, 0.015 m");
+}
+
 BOOST_AUTO_TEST_CASE(offset) {
   BOOST_CHECK_EQUAL(get_count("pcb2gcode --offset 5mm", "offset"), 0);
   BOOST_CHECK_EQUAL(get_value<std::vector<Length>>("pcb2gcode --offset 5mm", "mill-diameters"),
@@ -63,17 +68,14 @@
 
 BOOST_AUTO_TEST_CASE(milling_overlap) {
   BOOST_CHECK_EQUAL(
-      (get_value<boost::variant<Length, Percent>>("pcb2gcode --milling-overlap 5mm", "milling-overlap")),
-      (boost::variant<Length, Percent>(parse_unit<Length>("5mm"))));
-=======
-BOOST_AUTO_TEST_CASE(available_drills) {
-  std::stringstream drills_text;
-  auto drills = get_value<std::vector<AvailableDrills>>(
-      "pcb2gcode --drills-available 5mm --drills-available 15mm",
-      "drills-available");
-  drills_text << drills;
-  BOOST_CHECK_EQUAL(drills_text.str(), "0.005 m, 0.015 m");
->>>>>>> 9c6887eb
+      (get_value<boost::variant<Length, Percent>>("pcb2gcode", "milling-overlap")),
+      (boost::variant<Length, Percent>(parse_unit<Percent>("50%"))));
+  BOOST_CHECK_EQUAL(
+      (get_value<boost::variant<Length, Percent>>("pcb2gcode --milling-overlap 10%", "milling-overlap")),
+      (boost::variant<Length, Percent>(parse_unit<Percent>("10%"))));
+  BOOST_CHECK_EQUAL(
+      (get_value<boost::variant<Length, Percent>>("pcb2gcode --milling-overlap 1mm", "milling-overlap")),
+      (boost::variant<Length, Percent>(parse_unit<Length>("1mm"))));
 }
 
 BOOST_AUTO_TEST_SUITE_END()