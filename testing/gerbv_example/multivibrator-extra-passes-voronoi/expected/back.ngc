( pcb2gcode 1.3.2 )
( Software-independent Gcode )

G94 ( Inches per minute feed rate. )
G20 ( Units == INCHES. )

G90 ( Absolute coordinates. )
G00 S12000 ( RPM spindle speed. )
G64 P0.00040 ( set maximum deviation from commanded toolpath )
G01 F360.00000 ( Feedrate. )

G01 F360.00000 ( Feedrate. )
M3 ( Spindle on clockwise. )
G04 P1.00000
G04 P0 ( dwell for no time -- G64 should not smooth over this point )
G00 Z0.08000 ( retract )

G00 X-3.05000 Y-2.64749 ( rapid move to begin. )
G01 F180.00000
G01 Z-0.04000
G04 P0 ( dwell for no time -- G64 should not smooth over this point )
G01 F360.00000
<<<<<<< HEAD
G01 X-3.04705 Y-2.64701
=======
G01 X-3.05000 Y-2.64749
>>>>>>> aa7b9a5e
G01 X-3.08133 Y-2.65215
G01 X-3.16418 Y-2.66112
G01 X-3.22048 Y-2.66912
G01 X-3.24589 Y-2.67089
G01 X-3.25411 Y-2.67089
G01 X-3.27952 Y-2.66912
G01 X-3.30550 Y-2.66456
G01 X-3.32526 Y-2.65920
G01 X-3.52782 Y-2.65920
G01 X-3.58203 Y-2.63674
G01 X-3.60814 Y-2.63390
G01 X-3.62890 Y-2.62948
G01 X-3.64589 Y-2.62399
G01 X-3.66018 Y-2.61770
G01 X-3.66772 Y-2.61360
G01 X-3.67941 Y-2.60594
G01 X-3.69796 Y-2.59072
G01 X-3.71461 Y-2.57902
G01 X-3.71657 Y-2.56730
G01 X-3.71879 Y-2.54524
G01 X-3.72422 Y-2.53839
G01 X-3.73059 Y-2.53248
G01 X-3.73788 Y-2.52749
G01 X-3.74610 Y-2.52343
G01 X-3.83152 Y-2.48805
G01 X-3.83338 Y-2.48805
G01 X-3.88232 Y-2.46777
G01 X-3.91110 Y-2.43900
G01 X-3.91610 Y-2.43462
G01 X-3.92110 Y-2.43150
G01 X-3.92610 Y-2.42962
G01 X-3.93110 Y-2.42900
G01 X-4.06890 Y-2.42900
G01 X-4.07390 Y-2.42962
G01 X-4.07890 Y-2.43150
G01 X-4.08390 Y-2.43462
G01 X-4.12418 Y-2.47428
G01 X-4.14507 Y-2.52470
G01 X-4.11287 Y-2.57680
G01 X-4.10382 Y-2.58909
G01 X-4.09348 Y-2.59878
G01 X-4.08184 Y-2.60588
G01 X-4.06890 Y-2.61039
G01 X-4.00277 Y-2.62600
G01 X-3.93310 Y-2.62600
G01 X-3.92077 Y-2.63980
G01 X-3.91340 Y-2.65160
G01 X-3.90897 Y-2.66340
G01 X-3.90750 Y-2.67520
G01 X-3.90750 Y-2.69490
G01 X-3.90603 Y-2.70670
G01 X-3.90160 Y-2.71850
G01 X-3.89422 Y-2.73030
G01 X-3.88390 Y-2.74210
G01 X-3.81131 Y-2.81470
G04 P0 ( dwell for no time -- G64 should not smooth over this point )
G00 Z0.08000 ( retract )

G00 X-3.72538 Y-3.06074 ( rapid move to begin. )
G01 F180.00000
G01 Z-0.04000
G04 P0 ( dwell for no time -- G64 should not smooth over this point )
G01 F360.00000
G01 X-3.72538 Y-3.06074
G01 X-3.72674 Y-3.06444
G01 X-3.70693 Y-3.06977
G01 X-3.68023 Y-3.07445
G01 X-3.65432 Y-3.07625
G01 X-3.64589 Y-3.07626
G01 X-3.61956 Y-3.07443
G01 X-3.59307 Y-3.06977
G01 X-3.56592 Y-3.06206
G01 X-3.54059 Y-3.05697
G01 X-3.51956 Y-3.05057
G01 X-3.47896 Y-3.03424
G01 X-3.46509 Y-3.02557
G01 X-3.44360 Y-3.01377
G01 X-3.41386 Y-3.01358
G01 X-3.39066 Y-3.02855
G01 X-3.38021 Y-3.03457
G01 X-3.36546 Y-3.05043
G01 X-3.34639 Y-3.07447
G01 X-3.33339 Y-3.09505
G01 X-3.32447 Y-3.11321
G01 X-3.31846 Y-3.12968
G01 X-3.31465 Y-3.14505
G01 X-3.31307 Y-3.15537
G01 X-3.31929 Y-3.17254
G01 X-3.32521 Y-3.18426
G01 X-3.33170 Y-3.19429
G01 X-3.33976 Y-3.20415
G01 X-3.34617 Y-3.20669
G01 X-3.45491 Y-3.20676
G01 X-3.47238 Y-3.21449
G01 X-3.48538 Y-3.22243
G01 X-3.50021 Y-3.23371
G01 X-3.51368 Y-3.24606
G01 X-3.65699 Y-3.24606
G01 X-3.66439 Y-3.24475
G01 X-3.68544 Y-3.23445
G01 X-3.70389 Y-3.22782
G01 X-3.72116 Y-3.22362
G01 X-3.73792 Y-3.22139
G01 X-3.74609 Y-3.22097
G01 X-3.76208 Y-3.22139
G01 X-3.78494 Y-3.22491
G01 X-3.79847 Y-3.22119
G01 X-3.81223 Y-3.21990
G01 X-3.88768 Y-3.21989
G01 X-3.89870 Y-3.22071
G01 X-3.90918 Y-3.22295
G01 X-3.92016 Y-3.22682
G01 X-3.93025 Y-3.23182
G01 X-3.96975 Y-3.23182
G01 X-3.97984 Y-3.22682
G01 X-3.99032 Y-3.22309
G01 X-4.00129 Y-3.22071
G01 X-4.01260 Y-3.21988
G01 X-4.04921 Y-3.21965
G01 X-4.05926 Y-3.21851
G01 X-4.06960 Y-3.21631
G01 X-4.10021 Y-3.20592
G01 X-4.11566 Y-3.20280
G01 X-4.13042 Y-3.19443
G01 X-4.14458 Y-3.18769
G01 X-4.15260 Y-3.18438
G01 X-4.17848 Y-3.17573
G01 X-4.21054 Y-3.16860
G01 X-4.24026 Y-3.16476
G01 X-4.26016 Y-3.16336
G01 X-4.28868 Y-3.09470
G01 X-4.30126 Y-3.08209
G01 X-4.32412 Y-3.05599
G01 X-4.35025 Y-3.01863
G01 X-4.37410 Y-2.98756
G01 X-4.38415 Y-2.97216
G01 X-4.38959 Y-2.96213
G01 X-4.39325 Y-2.95445
G01 X-4.40253 Y-2.93094
G01 X-4.40938 Y-2.92760
G01 X-4.43155 Y-2.92277
G01 X-4.45265 Y-2.91533
G01 X-4.46085 Y-2.91143
G01 X-4.47234 Y-2.90473
G01 X-4.48241 Y-2.89734
G01 X-4.49056 Y-2.88998
G01 X-4.49519 Y-2.86753
G01 X-4.49651 Y-2.85751
G01 X-4.49651 Y-2.84248
G01 X-4.49519 Y-2.83246
G01 X-4.48418 Y-2.82626
G01 X-4.47602 Y-2.82281
G01 X-4.46328 Y-2.81939
G01 X-4.45414 Y-2.81841
G01 X-4.43987 Y-2.81939
G01 X-4.42513 Y-2.82327
G01 X-4.29574 Y-2.82344
G01 X-4.28416 Y-2.82547
G01 X-4.27417 Y-2.82909
G01 X-4.26385 Y-2.83462
G01 X-4.24858 Y-2.84612
G01 X-4.21351 Y-2.88061
G01 X-4.19835 Y-2.88697
G01 X-4.05737 Y-3.02744
G01 X-4.04254 Y-3.03941
G01 X-4.02837 Y-3.04886
G01 X-4.00942 Y-3.05916
G01 X-3.99775 Y-3.06435
G01 X-3.72674 Y-3.06444
G04 P0 ( dwell for no time -- G64 should not smooth over this point )
G00 Z0.08000 ( retract )

G00 X-3.78507 Y-3.22897 ( rapid move to begin. )
G01 F180.00000
G01 Z-0.04000
G04 P0 ( dwell for no time -- G64 should not smooth over this point )
G01 F360.00000
G01 X-3.78507 Y-3.22897
G01 X-3.79883 Y-3.22511
G01 X-3.81260 Y-3.22382
G01 X-3.88740 Y-3.22382
G01 X-3.89788 Y-3.22456
G01 X-3.90836 Y-3.22680
G01 X-3.91884 Y-3.23053
G01 X-3.92932 Y-3.23575
G01 X-3.97068 Y-3.23575
G01 X-3.98116 Y-3.23053
G01 X-3.99164 Y-3.22680
G01 X-4.00212 Y-3.22456
G01 X-4.01260 Y-3.22382
G01 X-4.04641 Y-3.22373
G01 X-4.05994 Y-3.22239
G01 X-4.07065 Y-3.22010
G01 X-4.07885 Y-3.21761
G01 X-4.10146 Y-3.20966
G01 X-4.11709 Y-3.20652
G01 X-4.11472 Y-3.23037
G01 X-4.11283 Y-3.24220
G01 X-4.11053 Y-3.25232
G01 X-4.10264 Y-3.27717
G01 X-4.10073 Y-3.28810
G01 X-4.10003 Y-3.30132
G01 X-4.10073 Y-3.31190
G01 X-4.10264 Y-3.32283
G01 X-4.11053 Y-3.34767
G01 X-4.11472 Y-3.36963
G01 X-4.11645 Y-3.38494
G01 X-4.11944 Y-3.42502
G01 X-4.12275 Y-3.50034
<<<<<<< HEAD
G01 X-4.11728 Y-3.60295
G01 X-3.04985 Y-3.60294
G01 X-3.04730 Y-3.60120
G01 X-3.04705 Y-3.60000
G01 X-3.05098 Y-3.59900
G01 X-4.11355 Y-3.59901
=======
G01 X-4.11744 Y-3.60000
G01 X-3.05000 Y-3.60000
G01 X-3.05394 Y-3.59606
G01 X-4.11371 Y-3.59606
>>>>>>> aa7b9a5e
G01 X-4.11881 Y-3.50032
G01 X-4.11551 Y-3.42526
G01 X-4.11253 Y-3.38531
G01 X-4.11081 Y-3.37016
G01 X-4.10672 Y-3.34869
G01 X-4.09879 Y-3.32365
G01 X-4.09682 Y-3.31231
G01 X-4.09610 Y-3.30132
G01 X-4.09653 Y-3.29045
G01 X-4.09812 Y-3.27946
G01 X-4.10099 Y-3.26813
G01 X-4.10672 Y-3.25131
G01 X-4.10897 Y-3.24145
G01 X-4.11278 Y-3.21140
G01 X-4.10247 Y-3.21347
G01 X-4.07999 Y-3.22138
G01 X-4.07161 Y-3.22392
G01 X-4.06052 Y-3.22629
G01 X-4.04651 Y-3.22767
G01 X-4.01274 Y-3.22776
G01 X-4.00267 Y-3.22847
G01 X-3.99271 Y-3.23060
G01 X-3.98270 Y-3.23416
G01 X-3.97068 Y-3.23969
G01 X-3.92872 Y-3.23964
G01 X-3.91730 Y-3.23416
G01 X-3.90729 Y-3.23060
G01 X-3.89733 Y-3.22847
G01 X-3.88726 Y-3.22776
G01 X-3.81278 Y-3.22776
G01 X-3.79955 Y-3.22899
G01 X-3.78950 Y-3.23181
G01 X-3.79328 Y-3.25131
G01 X-3.79901 Y-3.26813
G01 X-3.80191 Y-3.27967
G01 X-3.80349 Y-3.29065
G01 X-3.80390 Y-3.29868
G01 X-3.80349 Y-3.30934
G01 X-3.80117 Y-3.32385
G01 X-3.79134 Y-3.35604
G01 X-3.78901 Y-3.35807
G01 X-3.78034 Y-3.36054
G01 X-3.76698 Y-3.36309
G01 X-3.75412 Y-3.36418
G01 X-3.74609 Y-3.36418
G01 X-3.73281 Y-3.36306
G01 X-3.71938 Y-3.36048
G01 X-3.68429 Y-3.36669
G01 X-3.67305 Y-3.36779
G01 X-3.45330 Y-3.36783
G01 X-3.43833 Y-3.37209
G01 X-3.42328 Y-3.37369
G01 X-3.37683 Y-3.37370
G01 X-3.36080 Y-3.37191
G01 X-3.35280 Y-3.36620
G01 X-3.34596 Y-3.35994
G01 X-3.33815 Y-3.35079
G01 X-3.33282 Y-3.34270
G01 X-3.32797 Y-3.33331
G01 X-3.32366 Y-3.32216
G01 X-3.31906 Y-3.30336
G01 X-3.30326 Y-3.29531
G01 X-3.29590 Y-3.29021
G01 X-3.28916 Y-3.28448
G01 X-3.21733 Y-3.21274
G01 X-3.20787 Y-3.20138
G01 X-3.20589 Y-3.19140
G01 X-3.20514 Y-3.18031
G01 X-3.20514 Y-3.00096
G01 X-3.19971 Y-2.98760
G01 X-3.19609 Y-2.97497
G01 X-3.19401 Y-2.96300
G01 X-3.19325 Y-2.95162
G01 X-3.19401 Y-2.93699
G01 X-3.19609 Y-2.92503
G01 X-3.19971 Y-2.91240
G01 X-3.20526 Y-2.89876
G01 X-3.20964 Y-2.89016
G01 X-3.21887 Y-2.87524
G01 X-3.22545 Y-2.86621
G01 X-3.23929 Y-2.84982
G01 X-3.24260 Y-2.84260
G01 X-3.31468 Y-2.81242
G01 X-3.33007 Y-2.80748
G01 X-3.33900 Y-2.80587
G01 X-3.35342 Y-2.80514
G01 X-3.36333 Y-2.80147
G01 X-3.37392 Y-2.80012
G01 X-3.42559 Y-2.80009
G01 X-3.43323 Y-2.80076
G01 X-3.44118 Y-2.80283
G01 X-3.44906 Y-2.80630
G01 X-3.45505 Y-2.81000
G01 X-3.47005 Y-2.80433
G01 X-3.48097 Y-2.80172
G01 X-3.49554 Y-2.80017
G01 X-3.51116 Y-2.80097
G01 X-3.52660 Y-2.80427
G01 X-3.53822 Y-2.80841
G01 X-3.55607 Y-2.81753
G01 X-3.57133 Y-2.82799
G01 X-3.57935 Y-2.83117
G01 X-3.59732 Y-2.83660
G01 X-3.61554 Y-2.84002
G01 X-3.65261 Y-2.82357
G01 X-3.67202 Y-2.81672
G01 X-3.70607 Y-2.80807
G01 X-3.71911 Y-2.80566
G01 X-3.72110 Y-2.80581
G01 X-3.73455 Y-2.81047
G01 X-3.80967 Y-2.81076
G01 X-3.88102 Y-2.73941
G01 X-3.89105 Y-2.72795
G01 X-3.89805 Y-2.71675
G01 X-3.90218 Y-2.70575
G01 X-3.90356 Y-2.69465
G01 X-3.90359 Y-2.67471
G01 X-3.90507 Y-2.66291
G01 X-3.90971 Y-2.65022
G01 X-3.91781 Y-2.63721
G01 X-3.93091 Y-2.62273
G01 X-3.93310 Y-2.62206
G01 X-4.00231 Y-2.62206
G01 X-4.06780 Y-2.60660
G01 X-4.08015 Y-2.60230
G01 X-4.09108 Y-2.59563
G01 X-4.10086 Y-2.58646
G01 X-4.10960 Y-2.57459
G01 X-4.14066 Y-2.52434
G01 X-4.12084 Y-2.47651
G01 X-4.08621 Y-2.44188
G01 X-4.08155 Y-2.43779
G01 X-4.07715 Y-2.43505
G01 X-4.07295 Y-2.43347
G01 X-4.06865 Y-2.43294
G01 X-3.93134 Y-2.43294
G01 X-3.92705 Y-2.43347
G01 X-3.92285 Y-2.43505
G01 X-3.91845 Y-2.43779
G01 X-3.91379 Y-2.44187
G01 X-3.88383 Y-2.47141
G01 X-3.83488 Y-2.49169
G01 X-3.83230 Y-2.49199
G01 X-3.74773 Y-2.52702
G01 X-3.73987 Y-2.53090
G01 X-3.73305 Y-2.53556
G01 X-3.72712 Y-2.54108
G01 X-3.72254 Y-2.54685
G01 X-3.72046 Y-2.56792
G01 X-3.71789 Y-2.58120
G01 X-3.70036 Y-2.59385
G01 X-3.68180 Y-2.60906
G01 X-3.66978 Y-2.61696
G01 X-3.66187 Y-2.62125
G01 X-3.64739 Y-2.62763
G01 X-3.63002 Y-2.63325
G01 X-3.60886 Y-2.63777
G01 X-3.58296 Y-2.64062
G01 X-3.52859 Y-2.66306
G01 X-3.32589 Y-2.66314
G01 X-3.30632 Y-2.66841
G01 X-3.28014 Y-2.67301
G01 X-3.27150 Y-2.67392
G01 X-3.24589 Y-2.67483
G01 X-3.22006 Y-2.67304
G01 X-3.16371 Y-2.66503
G01 X-3.08082 Y-2.65605
<<<<<<< HEAD
G01 X-3.05098 Y-2.65163
G01 X-3.05098 Y-3.59900
G04 P0 ( dwell for no time -- G64 should not smooth over this point )
G00 Z0.08000 ( retract )

G00 X-3.04705 Y-3.60000 ( rapid move to begin. )
=======
G01 X-3.05394 Y-2.65211
G01 X-3.05394 Y-3.59606
G04 P0 ( dwell for no time -- G64 should not smooth over this point )
G00 Z0.08000 ( retract )

G00 X-3.05000 Y-3.60000 ( rapid move to begin. )
>>>>>>> aa7b9a5e
G01 F180.00000
G01 Z-0.04000
G04 P0 ( dwell for no time -- G64 should not smooth over this point )
G01 F360.00000
<<<<<<< HEAD
G01 X-3.04705 Y-3.60000
G01 X-3.04705 Y-2.35000
G01 X-3.04836 Y-2.34754
G01 X-3.05000 Y-2.34705
G01 X-4.90000 Y-2.34705
G01 X-4.90245 Y-2.34836
G01 X-4.90295 Y-2.35000
G01 X-4.90295 Y-2.70994
=======
G01 X-3.05000 Y-3.60000
G01 X-3.05000 Y-2.35000
G01 X-4.90000 Y-2.35000
G01 X-4.90000 Y-2.71010
>>>>>>> aa7b9a5e
G01 X-4.87294 Y-2.71124
G01 X-4.84650 Y-2.71130
G01 X-4.82137 Y-2.71003
G01 X-4.79146 Y-2.70720
G01 X-4.76340 Y-2.70252
G01 X-4.69589 Y-2.68623
G01 X-4.64008 Y-2.67447
G01 X-4.62142 Y-2.66958
G01 X-4.37858 Y-2.66958
G01 X-4.35169 Y-2.67622
G01 X-4.33170 Y-2.67939
G01 X-4.30411 Y-2.68127
G01 X-4.28118 Y-2.68068
G01 X-4.15689 Y-2.71003
G01 X-4.14783 Y-2.71248
G01 X-4.12821 Y-2.71981
G01 X-4.12285 Y-2.72844
G01 X-4.11603 Y-2.74152
G01 X-4.08629 Y-2.81300
G01 X-4.08329 Y-2.81870
G01 X-4.07939 Y-2.82349
G01 X-4.07460 Y-2.82739
G01 X-4.06890 Y-2.83039
G01 X-3.96421 Y-2.87375
G01 X-3.93110 Y-2.87375
G01 X-3.91613 Y-2.87283
G01 X-3.90115 Y-2.87006
G01 X-3.88618 Y-2.86544
G01 X-3.87121 Y-2.85899
G01 X-3.85623 Y-2.85068
G01 X-3.84126 Y-2.84053
G01 X-3.82628 Y-2.82854
G01 X-3.81131 Y-2.81470
G01 X-3.73384 Y-2.81439
G01 X-3.71981 Y-2.80953
G01 X-3.70698 Y-2.81189
G01 X-3.67333 Y-2.82043
G01 X-3.65411 Y-2.82721
G01 X-3.61607 Y-2.84408
G01 X-3.59646 Y-2.84044
G01 X-3.57798 Y-2.83486
G01 X-3.56938 Y-2.83144
G01 X-3.55410 Y-2.82094
G01 X-3.54197 Y-2.81439
G01 X-3.53093 Y-2.80981
G01 X-3.51526 Y-2.80560
G01 X-3.50110 Y-2.80410
G01 X-3.48610 Y-2.80489
G01 X-3.47127 Y-2.80808
G01 X-3.45474 Y-2.81445
G01 X-3.44745 Y-2.80989
G01 X-3.44016 Y-2.80663
G01 X-3.43288 Y-2.80468
G01 X-3.42559 Y-2.80403
G01 X-3.37441 Y-2.80403
G01 X-3.36427 Y-2.80529
G01 X-3.35413 Y-2.80907
G01 X-3.33939 Y-2.80979
G01 X-3.33103 Y-2.81130
G01 X-3.32226 Y-2.81380
G01 X-3.24539 Y-2.84538
G01 X-3.24268 Y-2.85192
G01 X-3.22851 Y-2.86869
G01 X-3.22217 Y-2.87738
G01 X-3.21305 Y-2.89214
G01 X-3.20885 Y-2.90037
G01 X-3.20215 Y-2.91762
G01 X-3.19923 Y-2.92918
G01 X-3.19762 Y-2.94036
G01 X-3.19719 Y-2.94859
G01 X-3.19762 Y-2.95964
G01 X-3.19923 Y-2.97082
G01 X-3.20345 Y-2.98638
G01 X-3.20907 Y-3.00007
G01 X-3.20907 Y-3.18021
G01 X-3.20979 Y-3.19082
G01 X-3.21130 Y-3.19918
G01 X-3.22018 Y-3.21003
G01 X-3.29187 Y-3.28163
G01 X-3.29825 Y-3.28705
G01 X-3.30545 Y-3.29204
G01 X-3.31367 Y-3.29660
G01 X-3.32254 Y-3.30054
G01 X-3.32737 Y-3.32085
G01 X-3.33331 Y-3.33537
G01 X-3.33796 Y-3.34357
G01 X-3.34311 Y-3.35078
G01 X-3.34881 Y-3.35723
G01 X-3.35519 Y-3.36308
G01 X-3.36202 Y-3.36816
G01 X-3.37117 Y-3.36946
G01 X-3.42165 Y-3.36980
G01 X-3.43751 Y-3.36824
G01 X-3.45257 Y-3.36389
G01 X-3.67296 Y-3.36386
G01 X-3.68369 Y-3.36280
G01 X-3.71947 Y-3.35647
G01 X-3.72829 Y-3.35836
G01 X-3.74125 Y-3.35999
G01 X-3.75391 Y-3.36025
G01 X-3.76657 Y-3.35917
G01 X-3.77952 Y-3.35669
G01 X-3.78779 Y-3.35433
G01 X-3.79736 Y-3.32283
G01 X-3.79926 Y-3.31190
G01 X-3.79996 Y-3.29868
G01 X-3.79926 Y-3.28810
G01 X-3.79736 Y-3.27717
G01 X-3.78947 Y-3.25232
G01 X-3.78507 Y-3.22897
G01 X-3.76969 Y-3.22614
G01 X-3.76187 Y-3.22532
G01 X-3.74609 Y-3.22491
G01 X-3.73031 Y-3.22614
G01 X-3.72198 Y-3.22747
G01 X-3.70511 Y-3.23156
G01 X-3.68704 Y-3.23805
G01 X-3.66576 Y-3.24851
G01 X-3.65734 Y-3.25000
G01 X-3.51205 Y-3.25000
G01 X-3.49774 Y-3.26323
G01 X-3.48324 Y-3.27427
G01 X-3.47059 Y-3.28200
G01 X-3.45419 Y-3.28937
G01 X-3.34544 Y-3.28937
G01 X-3.33504 Y-3.29371
G01 X-3.32254 Y-3.30054
G04 P0 ( dwell for no time -- G64 should not smooth over this point )
G00 Z0.08000 ( retract )

G00 X-3.45346 Y-3.28543 ( rapid move to begin. )
G01 F180.00000
G01 Z-0.04000
G04 P0 ( dwell for no time -- G64 should not smooth over this point )
G01 F360.00000
G01 X-3.45346 Y-3.28543
G01 X-3.34544 Y-3.28543
G01 X-3.33344 Y-3.29012
G01 X-3.32226 Y-3.29616
G01 X-3.30755 Y-3.28871
G01 X-3.30067 Y-3.28395
G01 X-3.29455 Y-3.27874
G01 X-3.22300 Y-3.20728
G01 X-3.21508 Y-3.19801
G01 X-3.21369 Y-3.19034
G01 X-3.21301 Y-3.18016
G01 X-3.21301 Y-3.00007
G01 X-3.20716 Y-2.98506
G01 X-3.20377 Y-2.97323
G01 X-3.20183 Y-2.96208
G01 X-3.20112 Y-2.95131
G01 X-3.20183 Y-2.93792
G01 X-3.20310 Y-2.92990
G01 X-3.20592 Y-2.91874
G01 X-3.21241 Y-2.90206
G01 X-3.22018 Y-2.88767
G01 X-3.23163 Y-2.87109
G01 X-3.24602 Y-2.85400
G01 X-3.24840 Y-2.84840
G01 X-3.31756 Y-2.81975
G01 X-3.32904 Y-2.81585
G01 X-3.33987 Y-2.81369
G01 X-3.35483 Y-2.81295
G01 X-3.36521 Y-2.80914
G01 X-3.37465 Y-2.80797
G01 X-3.42541 Y-2.80797
G01 X-3.43219 Y-2.80857
G01 X-3.43884 Y-2.81036
G01 X-3.44559 Y-2.81337
G01 X-3.45034 Y-2.81634
G01 X-3.44620 Y-2.83649
G01 X-3.44535 Y-2.85268
G01 X-3.44620 Y-2.86351
G01 X-3.45089 Y-2.88640
G01 X-3.45309 Y-2.90286
G01 X-3.45500 Y-2.93231
G01 X-3.45564 Y-2.95380
G01 X-3.44963 Y-2.97965
G01 X-3.44167 Y-3.00591
G01 X-3.41123 Y-3.00599
G01 X-3.38647 Y-3.02188
G01 X-3.37581 Y-3.02802
G01 X-3.35941 Y-3.04538
G01 X-3.33985 Y-3.07009
G01 X-3.32985 Y-3.08543
G01 X-3.31989 Y-3.10414
G01 X-3.31094 Y-3.12735
G01 X-3.30692 Y-3.14351
G01 X-3.30516 Y-3.15533
G01 X-3.30967 Y-3.16988
G01 X-3.31547 Y-3.18282
G01 X-3.32526 Y-3.19883
G01 X-3.33448 Y-3.21005
G01 X-3.33914 Y-3.21243
G01 X-3.34544 Y-3.21457
G01 X-3.45346 Y-3.21457
G01 X-3.46871 Y-3.22146
G01 X-3.48101 Y-3.22898
G01 X-3.49518 Y-3.23976
G01 X-3.50648 Y-3.25000
G01 X-3.49518 Y-3.26024
G01 X-3.48101 Y-3.27102
G01 X-3.46871 Y-3.27854
G01 X-3.45346 Y-3.28543
G01 X-3.45323 Y-3.28937
G01 X-3.45419 Y-3.29331
G01 X-3.34617 Y-3.29331
G01 X-3.33674 Y-3.29727
G01 X-3.32692 Y-3.30256
G01 X-3.33112 Y-3.31963
G01 X-3.33682 Y-3.33358
G01 X-3.34447 Y-3.34608
G01 X-3.35160 Y-3.35445
G01 X-3.36353 Y-3.36442
G01 X-3.37840 Y-3.36586
G01 X-3.42852 Y-3.36553
G01 X-3.43981 Y-3.36372
G01 X-3.45257 Y-3.35996
G01 X-3.67283 Y-3.35992
G01 X-3.68305 Y-3.35891
G01 X-3.71956 Y-3.35253
G01 X-3.72901 Y-3.35448
G01 X-3.74155 Y-3.35607
G01 X-3.75380 Y-3.35631
G01 X-3.76606 Y-3.35527
G01 X-3.78450 Y-3.35126
G01 X-3.79353 Y-3.32191
G01 X-3.79536 Y-3.31138
G01 X-3.79603 Y-3.30122
G01 X-3.79563 Y-3.29117
G01 X-3.79415 Y-3.28100
G01 X-3.79149 Y-3.27047
G01 X-3.78563 Y-3.25320
G01 X-3.78159 Y-3.23225
G01 X-3.76918 Y-3.23005
G01 X-3.75380 Y-3.22884
G01 X-3.73082 Y-3.23005
G01 X-3.71508 Y-3.23296
G01 X-3.69861 Y-3.23781
G01 X-3.68855 Y-3.24169
G01 X-3.66711 Y-3.25221
G01 X-3.65802 Y-3.25388
G01 X-3.51368 Y-3.25394
G01 X-3.49445 Y-3.27095
G01 X-3.47945 Y-3.28141
G01 X-3.46644 Y-3.28853
G01 X-3.45419 Y-3.29331
G01 X-3.45419 Y-3.28937
<<<<<<< HEAD
G04 P0 ( dwell for no time -- G64 should not smooth over this point )
G00 Z0.08000 ( retract )

G00 X-3.51205 Y-3.25000 ( rapid move to begin. )
G01 F180.00000
G01 Z-0.04000
G04 P0 ( dwell for no time -- G64 should not smooth over this point )
G01 F360.00000
G01 X-3.51205 Y-3.25000
G01 X-3.49774 Y-3.23677
G01 X-3.48324 Y-3.22573
G01 X-3.47059 Y-3.21800
G01 X-3.45419 Y-3.21063
G01 X-3.34544 Y-3.21063
G01 X-3.33742 Y-3.20743
G01 X-3.32851 Y-3.19660
G01 X-3.32180 Y-3.18622
G01 X-3.31569 Y-3.17414
G01 X-3.30907 Y-3.15574
G01 X-3.31200 Y-3.13857
G01 X-3.31656 Y-3.12280
G01 X-3.32340 Y-3.10594
G01 X-3.32993 Y-3.09316
G01 X-3.34733 Y-3.06648
G01 X-3.36765 Y-3.04210
G01 X-3.37776 Y-3.03144
G01 X-3.38853 Y-3.02524
G01 X-3.41270 Y-3.00964
G01 X-3.44460 Y-3.00983
G04 P0 ( dwell for no time -- G64 should not smooth over this point )
G00 Z0.08000 ( retract )

G00 X-3.45474 Y-2.81445 ( rapid move to begin. )
=======
G04 P0 ( dwell for no time -- G64 should not smooth over this point )
G00 Z0.08000 ( retract )

G00 X-3.51205 Y-3.25000 ( rapid move to begin. )
>>>>>>> aa7b9a5e
G01 F180.00000
G01 Z-0.04000
G04 P0 ( dwell for no time -- G64 should not smooth over this point )
G01 F360.00000
<<<<<<< HEAD
=======
G01 X-3.51205 Y-3.25000
G01 X-3.49774 Y-3.23677
G01 X-3.48324 Y-3.22573
G01 X-3.47059 Y-3.21800
G01 X-3.45419 Y-3.21063
G01 X-3.34544 Y-3.21063
G01 X-3.33742 Y-3.20743
G01 X-3.32851 Y-3.19660
G01 X-3.32180 Y-3.18622
G01 X-3.31569 Y-3.17414
G01 X-3.30907 Y-3.15574
G01 X-3.31200 Y-3.13857
G01 X-3.31656 Y-3.12280
G01 X-3.32340 Y-3.10594
G01 X-3.32993 Y-3.09316
G01 X-3.34733 Y-3.06648
G01 X-3.36765 Y-3.04210
G01 X-3.37776 Y-3.03144
G01 X-3.38853 Y-3.02524
G01 X-3.41270 Y-3.00964
G01 X-3.44460 Y-3.00983
G04 P0 ( dwell for no time -- G64 should not smooth over this point )
G00 Z0.08000 ( retract )

G00 X-3.45474 Y-2.81445 ( rapid move to begin. )
G01 F180.00000
G01 Z-0.04000
G04 P0 ( dwell for no time -- G64 should not smooth over this point )
G01 F360.00000
>>>>>>> aa7b9a5e
G01 X-3.45474 Y-2.81445
G01 X-3.45009 Y-2.83710
G01 X-3.44928 Y-2.85248
G01 X-3.45009 Y-2.86289
G01 X-3.45477 Y-2.88570
G01 X-3.45700 Y-2.90245
G01 X-3.45893 Y-2.93212
G01 X-3.45958 Y-2.95421
G01 X-3.45344 Y-2.98067
G01 X-3.44460 Y-3.00983
G01 X-3.46706 Y-3.02217
G01 X-3.48046 Y-3.03060
G01 X-3.52089 Y-3.04687
G01 X-3.54155 Y-3.05315
G01 X-3.56683 Y-3.05821
G01 X-3.59389 Y-3.06592
G01 X-3.60211 Y-3.06767
G01 X-3.62018 Y-3.07054
G01 X-3.64589 Y-3.07232
G01 X-3.65411 Y-3.07232
G01 X-3.67982 Y-3.07054
G01 X-3.70611 Y-3.06592
G01 X-3.72611 Y-3.06050
G01 X-3.99693 Y-3.06050
G01 X-4.00773 Y-3.05560
G01 X-4.02635 Y-3.04549
G01 X-4.04019 Y-3.03625
G01 X-4.05487 Y-3.02440
G01 X-4.19612 Y-2.88363
G01 X-4.21133 Y-2.87733
G01 X-4.24601 Y-2.84314
G01 X-4.26174 Y-2.83129
G01 X-4.27257 Y-2.82549
G01 X-4.28311 Y-2.82168
G01 X-4.29545 Y-2.81952
G01 X-4.42513 Y-2.81933
G01 X-4.43915 Y-2.81551
G01 X-4.44678 Y-2.81459
G01 X-4.45425 Y-2.81448
G01 X-4.46400 Y-2.81551
G01 X-4.47733 Y-2.81910
G01 X-4.48991 Y-2.82477
G01 X-4.49876 Y-2.83006
G01 X-4.50044 Y-2.84217
G01 X-4.50044 Y-2.85782
G01 X-4.49906 Y-2.86824
G01 X-4.49424 Y-2.89192
G01 X-4.48489 Y-2.90040
G01 X-4.47448 Y-2.90803
G01 X-4.46264 Y-2.91494
G01 X-4.45425 Y-2.91893
G01 X-4.43840 Y-2.92485
G01 X-4.41896 Y-2.92982
G01 X-4.41049 Y-2.93137
G01 X-4.40561 Y-2.93339
G01 X-4.40207 Y-2.94341
G01 X-4.39310 Y-2.96392
G01 X-4.38757 Y-2.97412
G01 X-4.37728 Y-2.98988
G01 X-4.35343 Y-3.02095
G01 X-4.32724 Y-3.05838
G01 X-4.32058 Y-3.06661
G01 X-4.30411 Y-3.08481
G01 X-4.29195 Y-3.09690
G01 X-4.26285 Y-3.16714
G01 X-4.24057 Y-3.16869
G01 X-4.21105 Y-3.17251
G01 X-4.17960 Y-3.17951
G01 X-4.15391 Y-3.18809
G01 X-4.14609 Y-3.19133
G01 X-4.13230 Y-3.19789
G01 X-4.11709 Y-3.20652
G04 P0 ( dwell for no time -- G64 should not smooth over this point )
G00 Z0.08000 ( retract )

G00 X-4.26285 Y-3.16714 ( rapid move to begin. )
G01 F180.00000
G01 Z-0.04000
G04 P0 ( dwell for no time -- G64 should not smooth over this point )
G01 F360.00000
G01 X-4.26285 Y-3.16714
G01 X-4.26964 Y-3.18285
G01 X-4.34164 Y-3.25426
G01 X-4.35531 Y-3.26528
G01 X-4.36712 Y-3.27298
G01 X-4.37758 Y-3.27840
G01 X-4.39325 Y-3.28473
G01 X-4.40165 Y-3.28713
G01 X-4.41441 Y-3.28904
G01 X-4.44548 Y-3.28924
G01 X-4.44488 Y-3.29318
G01 X-4.44581 Y-3.29331
G01 X-4.67295 Y-3.29331
G01 X-4.72530 Y-3.31210
G01 X-4.78408 Y-3.33524
G01 X-4.82563 Y-3.35328
G01 X-4.87000 Y-3.37414
G01 X-4.89606 Y-3.38723
G01 X-4.89606 Y-3.59606
G01 X-4.12160 Y-3.59606
G01 X-4.12668 Y-3.50052
G01 X-4.12337 Y-3.42480
G01 X-4.12038 Y-3.38465
G01 X-4.11860 Y-3.36901
G01 X-4.11437 Y-3.34680
G01 X-4.10647 Y-3.32191
G01 X-4.10464 Y-3.31138
G01 X-4.10397 Y-3.30122
G01 X-4.10464 Y-3.28862
G01 X-4.10647 Y-3.27809
G01 X-4.11429 Y-3.25348
G01 X-4.11672 Y-3.24281
G01 X-4.11863 Y-3.23082
G01 X-4.12086 Y-3.20887
G01 X-4.13408 Y-3.20140
G01 X-4.14769 Y-3.19493
G01 X-4.17228 Y-3.18578
G01 X-4.18062 Y-3.18331
G01 X-4.21166 Y-3.17640
G01 X-4.24097 Y-3.17260
G01 X-4.26033 Y-3.17124
G01 X-4.26686 Y-3.18563
G01 X-4.33899 Y-3.25718
G01 X-4.35296 Y-3.26844
G01 X-4.36510 Y-3.27636
G01 X-4.37599 Y-3.28200
G01 X-4.39193 Y-3.28844
G01 X-4.40606 Y-3.29201
G01 X-4.41979 Y-3.29318
G01 X-4.44488 Y-3.29318
G01 X-4.44581 Y-3.28937
G01 X-4.67366 Y-3.28937
G01 X-4.72667 Y-3.30841
G01 X-4.78561 Y-3.33162
G01 X-4.82725 Y-3.34970
G01 X-4.87172 Y-3.37060
G01 X-4.90000 Y-3.38480
G01 X-4.90000 Y-3.60000
G01 X-4.11744 Y-3.60000
G04 P0 ( dwell for no time -- G64 should not smooth over this point )
G00 Z0.08000 ( retract )

G00 X-4.44581 Y-3.28937 ( rapid move to begin. )
G01 F180.00000
G01 Z-0.04000
G04 P0 ( dwell for no time -- G64 should not smooth over this point )
G01 F360.00000
G01 X-4.44581 Y-3.28937
G01 X-4.44620 Y-3.28537
G01 X-4.41470 Y-3.28511
G01 X-4.40252 Y-3.28328
G01 X-4.39449 Y-3.28099
G01 X-4.37632 Y-3.27344
G01 X-4.36619 Y-3.26783
G01 X-4.35758 Y-3.26206
G01 X-4.34421 Y-3.25128
G01 X-4.33505 Y-3.24268
G01 X-4.27296 Y-3.18059
G01 X-4.26713 Y-3.16711
G01 X-4.29528 Y-3.09915
G01 X-4.30703 Y-3.08745
G01 X-4.32350 Y-3.06925
G01 X-4.33030 Y-3.06086
G01 X-4.35662 Y-3.02325
G01 X-4.38053 Y-2.99210
G01 X-4.39092 Y-2.97618
G01 X-4.39665 Y-2.96562
G01 X-4.40049 Y-2.95755
G01 X-4.40874 Y-2.93636
G01 X-4.41160 Y-2.93518
G01 X-4.41988 Y-2.93365
G01 X-4.43952 Y-2.92862
G01 X-4.45040 Y-2.92478
G01 X-4.46433 Y-2.91849
G01 X-4.48136 Y-2.90807
G01 X-4.49153 Y-2.89991
G01 X-4.49758 Y-2.89400
G01 X-4.50291 Y-2.86906
G01 X-4.50436 Y-2.85824
G01 X-4.50465 Y-2.84732
G01 X-4.50299 Y-2.83140
G01 X-4.50710 Y-2.82728
G01 X-4.51176 Y-2.82320
G01 X-4.51616 Y-2.82046
G01 X-4.52036 Y-2.81888
G01 X-4.52465 Y-2.81835
G01 X-4.57524 Y-2.81835
G01 X-4.58139 Y-2.81944
G01 X-4.58916 Y-2.82334
G01 X-4.60705 Y-2.82384
G01 X-4.61575 Y-2.82558
G01 X-4.62197 Y-2.82763
G01 X-4.63123 Y-2.83141
G01 X-4.69043 Y-2.89055
G01 X-4.70597 Y-2.89722
G01 X-4.71586 Y-2.90276
G01 X-4.72258 Y-2.90738
G01 X-4.73065 Y-2.91410
G01 X-4.73933 Y-2.92325
G01 X-4.74272 Y-2.92767
G01 X-4.74496 Y-2.94103
G01 X-4.74538 Y-2.94905
G01 X-4.74496 Y-2.95897
G01 X-4.74272 Y-2.97233
G01 X-4.73782 Y-2.97852
G01 X-4.73065 Y-2.98589
G01 X-4.72258 Y-2.99262
G01 X-4.71586 Y-2.99724
G01 X-4.70251 Y-3.00443
G01 X-4.68955 Y-3.00949
G01 X-4.68077 Y-3.01209
G01 X-4.66395 Y-3.01559
G01 X-4.64258 Y-3.01782
G01 X-4.61427 Y-3.01791
G01 X-4.58916 Y-3.01591
G01 X-4.58717 Y-3.01627
G01 X-4.55075 Y-3.05237
G01 X-4.52873 Y-3.05938
G01 X-4.49646 Y-3.07256
G01 X-4.47549 Y-3.09343
G01 X-4.46560 Y-3.10416
G01 X-4.45537 Y-3.11736
G01 X-4.44828 Y-3.12889
G01 X-4.44334 Y-3.13935
G01 X-4.43932 Y-3.15163
G01 X-4.43706 Y-3.16585
G01 X-4.43706 Y-3.17667
G01 X-4.43932 Y-3.19089
G01 X-4.44201 Y-3.19972
G01 X-4.44759 Y-3.21238
G01 X-4.44969 Y-3.21430
G01 X-4.55383 Y-3.21457
G01 X-4.56884 Y-3.22137
G01 X-4.58120 Y-3.22892
G01 X-4.61879 Y-3.25608
G01 X-4.66085 Y-3.28543
G01 X-4.44641 Y-3.28543
G04 P0 ( dwell for no time -- G64 should not smooth over this point )
G00 Z0.08000 ( retract )

<<<<<<< HEAD
G00 X-4.90295 Y-2.70994 ( rapid move to begin. )
=======
G00 X-4.90000 Y-2.71010 ( rapid move to begin. )
>>>>>>> aa7b9a5e
G01 F180.00000
G01 Z-0.04000
G04 P0 ( dwell for no time -- G64 should not smooth over this point )
G01 F360.00000
<<<<<<< HEAD
G01 X-4.90295 Y-2.70994
G01 X-4.90295 Y-3.38628
=======
G01 X-4.90000 Y-2.71010
G01 X-4.90000 Y-3.38480
>>>>>>> aa7b9a5e
G04 P0 ( dwell for no time -- G64 should not smooth over this point )
G00 Z0.08000 ( retract )

G00 X-4.67366 Y-3.28937 ( rapid move to begin. )
G01 F180.00000
G01 Z-0.04000
G04 P0 ( dwell for no time -- G64 should not smooth over this point )
G01 F360.00000
G01 X-4.67366 Y-3.28937
G01 X-4.62108 Y-3.25288
G01 X-4.58340 Y-3.22566
G01 X-4.57072 Y-3.21791
G01 X-4.55456 Y-3.21063
G01 X-4.45111 Y-3.21063
G01 X-4.44576 Y-3.19850
G01 X-4.44194 Y-3.18431
G01 X-4.44086 Y-3.17414
G01 X-4.44097 Y-3.16626
G01 X-4.44194 Y-3.15821
G01 X-4.44388 Y-3.14978
G01 X-4.44701 Y-3.14076
G01 X-4.45169 Y-3.13086
G01 X-4.45856 Y-3.11967
G01 X-4.47384 Y-3.10088
G01 X-4.49865 Y-3.07583
G01 X-4.53014 Y-3.06305
G01 X-4.55284 Y-3.05585
G01 X-4.58885 Y-3.01983
G01 X-4.61406 Y-3.02184
G01 X-4.62601 Y-3.02215
G01 X-4.64278 Y-3.02176
G01 X-4.66456 Y-3.01948
G01 X-4.68179 Y-3.01590
G01 X-4.69589 Y-3.01143
G01 X-4.70776 Y-3.00629
G01 X-4.71800 Y-3.00054
G01 X-4.72490 Y-2.99580
G01 X-4.73508 Y-2.98712
G01 X-4.74632 Y-2.97411
G01 X-4.74866 Y-2.96148
G01 X-4.74932 Y-2.95105
G01 X-4.74866 Y-2.93851
G01 X-4.74632 Y-2.92589
G01 X-4.73508 Y-2.91288
G01 X-4.72490 Y-2.90419
G01 X-4.71800 Y-2.89945
G01 X-4.70776 Y-2.89371
G01 X-4.69279 Y-2.88740
G01 X-4.63346 Y-2.82807
G01 X-4.62530 Y-2.82469
G01 X-4.61681 Y-2.82179
G01 X-4.60753 Y-2.81994
G01 X-4.58980 Y-2.81945
G01 X-4.58269 Y-2.81567
G01 X-4.57559 Y-2.81441
G01 X-4.52441 Y-2.81441
G01 X-4.51941 Y-2.81503
G01 X-4.51441 Y-2.81691
G01 X-4.50941 Y-2.82003
G01 X-4.49876 Y-2.83006
G04 P0 ( dwell for no time -- G64 should not smooth over this point )
G00 Z0.08000 ( retract )

G00 X-4.15784 Y-2.71385 ( rapid move to begin. )
G01 F180.00000
G01 Z-0.04000
G04 P0 ( dwell for no time -- G64 should not smooth over this point )
G01 F360.00000
G01 X-4.15784 Y-2.71385
G01 X-4.28156 Y-2.68464
G01 X-4.30432 Y-2.68520
G01 X-4.33211 Y-2.68330
G01 X-4.35251 Y-2.68007
G01 X-4.37909 Y-2.67352
G01 X-4.62091 Y-2.67352
G01 X-4.63926 Y-2.67832
G01 X-4.69502 Y-2.69007
G01 X-4.76253 Y-2.70636
G01 X-4.79085 Y-2.71109
G01 X-4.82106 Y-2.71395
G01 X-4.84630 Y-2.71523
G01 X-4.87304 Y-2.71518
G01 X-4.89606 Y-2.71426
G01 X-4.89606 Y-3.37842
G01 X-4.87339 Y-3.36704
G01 X-4.82892 Y-3.34613
G01 X-4.78712 Y-3.32798
G01 X-4.72809 Y-3.30474
G01 X-4.67547 Y-3.28584
G01 X-4.62334 Y-3.24966
G01 X-4.58555 Y-3.22236
G01 X-4.57251 Y-3.21440
G01 X-4.56074 Y-3.20878
G01 X-4.55456 Y-3.20669
G01 X-4.45356 Y-3.20669
G01 X-4.44766 Y-3.19162
G01 X-4.44581 Y-3.18359
G01 X-4.44490 Y-3.17595
G01 X-4.44548 Y-3.16101
G01 X-4.44700 Y-3.15336
G01 X-4.44947 Y-3.14534
G01 X-4.45515 Y-3.13274
G01 X-4.46586 Y-3.11631
G01 X-4.47673 Y-3.10355
G01 X-4.50088 Y-3.07917
G01 X-4.53150 Y-3.06675
G01 X-4.55513 Y-3.05904
G01 X-4.59035 Y-3.02390
G01 X-4.61396 Y-3.02577
G01 X-4.64309 Y-3.02568
G01 X-4.66528 Y-3.02336
G01 X-4.67529 Y-3.02149
G01 X-4.69188 Y-3.01701
G01 X-4.70964 Y-3.00975
G01 X-4.72006 Y-3.00390
G01 X-4.72713 Y-2.99905
G01 X-4.73794 Y-2.98983
G01 X-4.74538 Y-2.98178
G01 X-4.74985 Y-2.97585
G01 X-4.75281 Y-2.95969
G01 X-4.75326 Y-2.95105
G01 X-4.75282 Y-2.94052
G01 X-4.75012 Y-2.92487
G01 X-4.74538 Y-2.91822
G01 X-4.73585 Y-2.90818
G01 X-4.72729 Y-2.90107
G01 X-4.72023 Y-2.89621
G01 X-4.70945 Y-2.89015
G01 X-4.69497 Y-2.88402
G01 X-4.63565 Y-2.82480
G01 X-4.61776 Y-2.81797
G01 X-4.60490 Y-2.81572
G01 X-4.59078 Y-2.81552
G01 X-4.58398 Y-2.81195
G01 X-4.57559 Y-2.81047
G01 X-4.52441 Y-2.81047
G01 X-4.51847 Y-2.81121
G01 X-4.51232 Y-2.81357
G01 X-4.50682 Y-2.81707
G01 X-4.49819 Y-2.82505
G01 X-4.48748 Y-2.81912
G01 X-4.47300 Y-2.81356
G01 X-4.46213 Y-2.81124
G01 X-4.44890 Y-2.81054
G01 X-4.43833 Y-2.81166
G01 X-4.42449 Y-2.81539
G01 X-4.29844 Y-2.81543
G01 X-4.28542 Y-2.81704
G01 X-4.27520 Y-2.82014
G01 X-4.26280 Y-2.82607
G01 X-4.25051 Y-2.83433
G01 X-4.23594 Y-2.84715
G01 X-4.20909 Y-2.87399
G01 X-4.19334 Y-2.88085
G01 X-4.05230 Y-3.02142
G01 X-4.03792 Y-3.03303
G01 X-4.02424 Y-3.04216
G01 X-4.00596 Y-3.05208
G01 X-3.99608 Y-3.05657
G01 X-3.72611 Y-3.05657
G01 X-3.70519 Y-3.06209
G01 X-3.67931 Y-3.06663
G01 X-3.65401 Y-3.06838
G01 X-3.62871 Y-3.06748
G01 X-3.60283 Y-3.06380
G01 X-3.59481 Y-3.06209
G01 X-3.56804 Y-3.05447
G01 X-3.54260 Y-3.04935
G01 X-3.52213 Y-3.04313
G01 X-3.48229 Y-3.02710
G01 X-3.46896 Y-3.01872
G01 X-3.44929 Y-3.00791
G01 X-3.45727 Y-2.98156
G01 X-3.46352 Y-2.95414
G01 X-3.46287 Y-2.93198
G01 X-3.46093 Y-2.90212
G01 X-3.45866 Y-2.88508
G01 X-3.45481 Y-2.86753
G01 X-3.45348 Y-2.85751
G01 X-3.45348 Y-2.84248
G01 X-3.45481 Y-2.83247
G01 X-3.45819 Y-2.81722
G01 X-3.47239 Y-2.81185
G01 X-3.48231 Y-2.80948
G01 X-3.49176 Y-2.80825
G01 X-3.50509 Y-2.80825
G01 X-3.51454 Y-2.80948
G01 X-3.52446 Y-2.81185
G01 X-3.53511 Y-2.81564
G01 X-3.54687 Y-2.82131
G01 X-3.56021 Y-2.82963
G01 X-3.56744 Y-2.83487
G01 X-3.57153 Y-2.83659
G01 X-3.59207 Y-2.84340
G01 X-3.61621 Y-2.84802
G01 X-3.65552 Y-2.83089
G01 X-3.67455 Y-2.82418
G01 X-3.70780 Y-2.81575
G01 X-3.71950 Y-2.81359
G01 X-3.73374 Y-2.81832
G01 X-3.80977 Y-2.81864
G01 X-3.82382 Y-2.83161
G01 X-3.83880 Y-2.84361
G01 X-3.85402 Y-2.85394
G01 X-3.86965 Y-2.86260
G01 X-3.88462 Y-2.86906
G01 X-3.89999 Y-2.87382
G01 X-3.91588 Y-2.87676
G01 X-3.93110 Y-2.87769
G01 X-3.96421 Y-2.87769
G01 X-4.07041 Y-2.83403
G01 X-4.07643 Y-2.83087
G01 X-4.08188 Y-2.82655
G01 X-4.08635 Y-2.82118
G01 X-4.08993 Y-2.81451
G01 X-4.11764 Y-2.74759
G01 X-4.12803 Y-2.72746
G01 X-4.13088 Y-2.72295
G01 X-4.14902 Y-2.71624
G01 X-4.15784 Y-2.71385
G01 X-4.15589 Y-2.70622
G01 X-4.28028 Y-2.67685
G01 X-4.30401 Y-2.67733
G01 X-4.33119 Y-2.67548
G01 X-4.35097 Y-2.67234
G01 X-4.37858 Y-2.66564
G01 X-4.62142 Y-2.66564
G01 X-4.64099 Y-2.67063
G01 X-4.69678 Y-2.68240
G01 X-4.76419 Y-2.69867
G01 X-4.79197 Y-2.70330
G01 X-4.82163 Y-2.70610
G01 X-4.84659 Y-2.70736
G01 X-4.87288 Y-2.70731
G01 X-4.89606 Y-2.70638
G01 X-4.89606 Y-2.35394
G01 X-3.05394 Y-2.35394
G01 X-3.05394 Y-2.64413
G01 X-3.08182 Y-2.64824
G01 X-3.16468 Y-2.65722
G01 X-3.22095 Y-2.66521
G01 X-3.24599 Y-2.66695
G01 X-3.27099 Y-2.66606
G01 X-3.27901 Y-2.66522
G01 X-3.30458 Y-2.66073
G01 X-3.32526 Y-2.65526
G01 X-3.52704 Y-2.65526
G01 X-3.58052 Y-2.63311
G01 X-3.60753 Y-2.63001
G01 X-3.62789 Y-2.62567
G01 X-3.64448 Y-2.62032
G01 X-3.65840 Y-2.61419
G01 X-3.66575 Y-2.61019
G01 X-3.67709 Y-2.60275
G01 X-3.69554 Y-2.58763
G01 X-3.71105 Y-2.57665
G01 X-3.71267 Y-2.56679
G01 X-3.71505 Y-2.54401
G01 X-3.72114 Y-2.53595
G01 X-3.72837 Y-2.52923
G01 X-3.73614 Y-2.52396
G01 X-3.74459 Y-2.51979
G01 X-3.83001 Y-2.48441
G01 X-3.83259 Y-2.48411
G01 X-3.88009 Y-2.46444
G01 X-3.90851 Y-2.43603
G01 X-3.91401 Y-2.43128
G01 X-3.91972 Y-2.42781
G01 X-3.92516 Y-2.42580
G01 X-3.93110 Y-2.42506
G01 X-4.06890 Y-2.42506
G01 X-4.07484 Y-2.42580
G01 X-4.08028 Y-2.42781
G01 X-4.08649 Y-2.43166
G01 X-4.09168 Y-2.43621
G01 X-4.12745 Y-2.47209
G01 X-4.14870 Y-2.52319
G01 X-4.14900 Y-2.52465
G01 X-4.14841 Y-2.52677
G01 X-4.11622 Y-2.57887
G01 X-4.10699 Y-2.59142
G01 X-4.09617 Y-2.60166
G01 X-4.08352 Y-2.60944
G01 X-4.06980 Y-2.61422
G01 X-4.00322 Y-2.62991
G01 X-3.93473 Y-2.62994
G01 X-3.92395 Y-2.64215
G01 X-3.91695 Y-2.65335
G01 X-3.91282 Y-2.66435
G01 X-3.91144 Y-2.67544
G01 X-3.91141 Y-2.69539
G01 X-3.90985 Y-2.70764
G01 X-3.90494 Y-2.72059
G01 X-3.89756 Y-2.73239
G01 X-3.88668 Y-2.74488
G01 X-3.81698 Y-2.81458
G01 X-3.82886 Y-2.82555
G01 X-3.84360 Y-2.83736
G01 X-3.85830 Y-2.84733
G01 X-3.87294 Y-2.85545
G01 X-3.88754 Y-2.86174
G01 X-3.90209 Y-2.86623
G01 X-3.91661 Y-2.86891
G01 X-3.93122 Y-2.86981
G01 X-3.96343 Y-2.86981
G01 X-4.06723 Y-2.82682
G01 X-4.07242 Y-2.82409
G01 X-4.07660 Y-2.82070
G01 X-4.07999 Y-2.81652
G01 X-4.08272 Y-2.81133
G01 X-4.11247 Y-2.73984
G01 X-4.11938 Y-2.72657
G01 X-4.12488 Y-2.71771
G01 X-4.12666 Y-2.71619
G01 X-4.13519 Y-2.71264
G01 X-4.15589 Y-2.70622

G04 P0 ( dwell for no time -- G64 should not smooth over this point )
G00 Z1.000 ( retract )

M5 ( Spindle off. )
G04 P1.000000
M9 ( Coolant off. )
M2 ( Program end. )
<|MERGE_RESOLUTION|>--- conflicted
+++ resolved
@@ -20,11 +20,7 @@
 G01 Z-0.04000
 G04 P0 ( dwell for no time -- G64 should not smooth over this point )
 G01 F360.00000
-<<<<<<< HEAD
 G01 X-3.04705 Y-2.64701
-=======
-G01 X-3.05000 Y-2.64749
->>>>>>> aa7b9a5e
 G01 X-3.08133 Y-2.65215
 G01 X-3.16418 Y-2.66112
 G01 X-3.22048 Y-2.66912
@@ -234,19 +230,12 @@
 G01 X-4.11645 Y-3.38494
 G01 X-4.11944 Y-3.42502
 G01 X-4.12275 Y-3.50034
-<<<<<<< HEAD
 G01 X-4.11728 Y-3.60295
 G01 X-3.04985 Y-3.60294
 G01 X-3.04730 Y-3.60120
 G01 X-3.04705 Y-3.60000
 G01 X-3.05098 Y-3.59900
 G01 X-4.11355 Y-3.59901
-=======
-G01 X-4.11744 Y-3.60000
-G01 X-3.05000 Y-3.60000
-G01 X-3.05394 Y-3.59606
-G01 X-4.11371 Y-3.59606
->>>>>>> aa7b9a5e
 G01 X-4.11881 Y-3.50032
 G01 X-4.11551 Y-3.42526
 G01 X-4.11253 Y-3.38531
@@ -414,26 +403,16 @@
 G01 X-3.22006 Y-2.67304
 G01 X-3.16371 Y-2.66503
 G01 X-3.08082 Y-2.65605
-<<<<<<< HEAD
 G01 X-3.05098 Y-2.65163
 G01 X-3.05098 Y-3.59900
 G04 P0 ( dwell for no time -- G64 should not smooth over this point )
 G00 Z0.08000 ( retract )
 
 G00 X-3.04705 Y-3.60000 ( rapid move to begin. )
-=======
-G01 X-3.05394 Y-2.65211
-G01 X-3.05394 Y-3.59606
-G04 P0 ( dwell for no time -- G64 should not smooth over this point )
-G00 Z0.08000 ( retract )
-
-G00 X-3.05000 Y-3.60000 ( rapid move to begin. )
->>>>>>> aa7b9a5e
 G01 F180.00000
 G01 Z-0.04000
 G04 P0 ( dwell for no time -- G64 should not smooth over this point )
 G01 F360.00000
-<<<<<<< HEAD
 G01 X-3.04705 Y-3.60000
 G01 X-3.04705 Y-2.35000
 G01 X-3.04836 Y-2.34754
@@ -442,12 +421,6 @@
 G01 X-4.90245 Y-2.34836
 G01 X-4.90295 Y-2.35000
 G01 X-4.90295 Y-2.70994
-=======
-G01 X-3.05000 Y-3.60000
-G01 X-3.05000 Y-2.35000
-G01 X-4.90000 Y-2.35000
-G01 X-4.90000 Y-2.71010
->>>>>>> aa7b9a5e
 G01 X-4.87294 Y-2.71124
 G01 X-4.84650 Y-2.71130
 G01 X-4.82137 Y-2.71003
@@ -696,7 +669,6 @@
 G01 X-3.46644 Y-3.28853
 G01 X-3.45419 Y-3.29331
 G01 X-3.45419 Y-3.28937
-<<<<<<< HEAD
 G04 P0 ( dwell for no time -- G64 should not smooth over this point )
 G00 Z0.08000 ( retract )
 
@@ -730,48 +702,10 @@
 G00 Z0.08000 ( retract )
 
 G00 X-3.45474 Y-2.81445 ( rapid move to begin. )
-=======
-G04 P0 ( dwell for no time -- G64 should not smooth over this point )
-G00 Z0.08000 ( retract )
-
-G00 X-3.51205 Y-3.25000 ( rapid move to begin. )
->>>>>>> aa7b9a5e
 G01 F180.00000
 G01 Z-0.04000
 G04 P0 ( dwell for no time -- G64 should not smooth over this point )
 G01 F360.00000
-<<<<<<< HEAD
-=======
-G01 X-3.51205 Y-3.25000
-G01 X-3.49774 Y-3.23677
-G01 X-3.48324 Y-3.22573
-G01 X-3.47059 Y-3.21800
-G01 X-3.45419 Y-3.21063
-G01 X-3.34544 Y-3.21063
-G01 X-3.33742 Y-3.20743
-G01 X-3.32851 Y-3.19660
-G01 X-3.32180 Y-3.18622
-G01 X-3.31569 Y-3.17414
-G01 X-3.30907 Y-3.15574
-G01 X-3.31200 Y-3.13857
-G01 X-3.31656 Y-3.12280
-G01 X-3.32340 Y-3.10594
-G01 X-3.32993 Y-3.09316
-G01 X-3.34733 Y-3.06648
-G01 X-3.36765 Y-3.04210
-G01 X-3.37776 Y-3.03144
-G01 X-3.38853 Y-3.02524
-G01 X-3.41270 Y-3.00964
-G01 X-3.44460 Y-3.00983
-G04 P0 ( dwell for no time -- G64 should not smooth over this point )
-G00 Z0.08000 ( retract )
-
-G00 X-3.45474 Y-2.81445 ( rapid move to begin. )
-G01 F180.00000
-G01 Z-0.04000
-G04 P0 ( dwell for no time -- G64 should not smooth over this point )
-G01 F360.00000
->>>>>>> aa7b9a5e
 G01 X-3.45474 Y-2.81445
 G01 X-3.45009 Y-2.83710
 G01 X-3.44928 Y-2.85248
@@ -1012,22 +946,13 @@
 G04 P0 ( dwell for no time -- G64 should not smooth over this point )
 G00 Z0.08000 ( retract )
 
-<<<<<<< HEAD
 G00 X-4.90295 Y-2.70994 ( rapid move to begin. )
-=======
-G00 X-4.90000 Y-2.71010 ( rapid move to begin. )
->>>>>>> aa7b9a5e
 G01 F180.00000
 G01 Z-0.04000
 G04 P0 ( dwell for no time -- G64 should not smooth over this point )
 G01 F360.00000
-<<<<<<< HEAD
 G01 X-4.90295 Y-2.70994
 G01 X-4.90295 Y-3.38628
-=======
-G01 X-4.90000 Y-2.71010
-G01 X-4.90000 Y-3.38480
->>>>>>> aa7b9a5e
 G04 P0 ( dwell for no time -- G64 should not smooth over this point )
 G00 Z0.08000 ( retract )
 
